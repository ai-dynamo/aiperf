--- conflicted
+++ resolved
@@ -91,13 +91,9 @@
 	@printf "────────────────────────────────────────────────────────────────────────────\n"
 
 init-files: #? run mkinit to generate the __init__.py files.
-<<<<<<< HEAD
-	$(activate_venv) && mkinit --write --black --nomods --norespect_all aiperf/common/enums
-	$(activate_venv) && mkinit --write --black --nomods --norespect_all aiperf/common/messages
-=======
+	$(activate_venv) && mkinit --write --black --nomods aiperf/common/config
 	$(activate_venv) && mkinit --write --black --nomods aiperf/common/enums
-	$(activate_venv) && mkinit --write --black --nomods aiperf/common/config
->>>>>>> d8dc0c0e
+	$(activate_venv) && mkinit --write --black --nomods aiperf/common/messages
 
 ruff lint: #? run the ruff linters
 	$(activate_venv) && ruff check . $(args)
