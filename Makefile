# SPDX-FileCopyrightText: Copyright (c) 2025 NVIDIA CORPORATION & AFFILIATES. All rights reserved.
# SPDX-License-Identifier: Apache-2.0


# This is a command-line tool Makefile for the AIPerf project.
#
# It is being used to support common development workflow commands without
# having to remember all the the specific flags for each one. Everything
# done in here can be done manually but this is just a convenience.
#
# *** NOTICE: ***
# Commands here are not guaranteed to work with every possible configuration
# of the development environment, or to even work at all. Users are encouraged
# to read the source code and documentation for more information on how to use
# the project.


.PHONY: ruff lint ruff-fix lint-fix format fmt check-format check-fmt \
		test coverage cov clean install docker docker-run first-time-setup \
		test-verbose init-files \
		internal-help help


# Include user-defined environment variables
-include .env.mk

SHELL := /bin/bash

PROJECT_NAME ?= AIPerf

# The path to the virtual environment
VENV_PATH ?= .venv
# The python version to use
PYTHON_VERSION ?= 3.12
# The command to activate the virtual environment
activate_venv = . $(VENV_PATH)/bin/activate

# Try and get the app name and version from uv
APP_NAME := $(shell $(activate_venv) 2>/dev/null && uv version 2>/dev/null | cut -d ' ' -f 1)
APP_VERSION := $(shell $(activate_venv) 2>/dev/null && uv version 2>/dev/null | cut -d ' ' -f 2)

# The folder where uv is installed
UV_PATH ?= $(HOME)/.local/bin

# The name of the docker image (defaults to the app name)
DOCKER_IMAGE_NAME ?= $(APP_NAME)
# The tag of the docker image (defaults to the app version)
DOCKER_IMAGE_TAG ?= $(APP_VERSION)

# The extra arguments the user passed to make
args = $(filter-out $@,$(MAKECMDGOALS))

# Color and style definitions
red := $(shell tput setaf 1)
green := $(shell tput setaf 2)
yellow := $(shell tput setaf 3)
blue := $(shell tput setaf 4)
reset := $(shell tput sgr0)
bold := $(shell tput bold)
italic := $(shell tput sitm)
dim := $(shell tput dim)

.DEFAULT_GOAL := help


help: #? show this help
	@$(MAKE) internal-help --no-print-directory | less

#
# Help command is automatically generated based on the comments in the Makefile.
# Place a comment after each make target in the format `#? <command description>`
# to include it in the help command.
#
# NOTE: Currently the help command does not support more than 1 alias for a single target.
#       any more than one alias will cause the help command to not show the target.
#
# Internal Commands:
# DO NOT add #? documentation regarding this internal-help command
# to avoid it being included in the external facing list of commands.
internal-help:
	@printf "──────────────────────────────$(bold)$(blue) AIPerf Makefile $(reset)──────────────────────────────\n"
	@printf "$(bold)$(italic)$(yellow) NOTICE:$(reset)$(italic) Commands here are not guaranteed to work with every possible$(reset)\n"
	@printf "$(italic) configuration of the development environment, or to even work at all.$(reset)\n"
	@printf "$(italic) Users are encouraged to read the source code and documentation for more$(reset)\n"
	@printf "$(italic) information on how to use the project.$(reset)\n"
	@printf "───────────────────────────────$(bold)$(blue) Make Commands $(reset)───────────────────────────────\n"
	@{ \
		sed -ne "/@sed/!s/^\([^ :]*\)\s\+\([^ :]*\):\s*#?\(.*\)/$(bold)$(green)\1$(reset) $(dim)[\2$(reset)$(dim)]$(reset):$(italic)\3$(reset)/p" $(MAKEFILE_LIST); \
		sed -ne "/@sed/!s/^\([^ :]*\):\s*#?\(.*\)/$(bold)$(green)\1$(reset):$(italic)\2$(reset)/p" $(MAKEFILE_LIST) | grep -v " \["; \
	} | sort
	@printf "────────────────────────────────────────────────────────────────────────────\n"

init-files: #? run mkinit to generate the __init__.py files.
<<<<<<< HEAD
	$(activate_venv) && mkinit --write --black --nomods aiperf/common/enums
	$(activate_venv) && mkinit --write --black --nomods aiperf/common/config
=======
	$(activate_venv) && mkinit --write --black --nomods --norespect_all aiperf/common/enums
	$(activate_venv) && mkinit --write --black --nomods --norespect_all aiperf/common/messages
>>>>>>> 0c1a1e54

ruff lint: #? run the ruff linters
	$(activate_venv) && ruff check . $(args)

ruff-fix lint-fix: #? auto-fix the linter errors of the project using ruff.
	$(activate_venv) && ruff check . --fix $(args)

format fmt: #? format the project using ruff.
	$(activate_venv) && ruff format . $(args)

check-format check-fmt: #? check the formatting of the project using ruff.
	$(activate_venv) && ruff format . --check $(args)

test: #? run the tests using pytest.
	$(activate_venv) && pytest aiperf/tests $(args)

test-verbose: #? run the tests using pytest with DEBUG logging
	$(activate_venv) && pytest aiperf/tests -v -s --log-cli-level DEBUG

coverage cov: #? run the tests and generate an html coverage report.
	$(activate_venv) && pytest aiperf/tests --cov=aiperf --cov-report=html $(args)

install: #? install the project in editable mode.
	$(activate_venv) && uv pip install -e ".[dev]" $(args)

docker: #? build the docker image.
	docker build -t $(DOCKER_IMAGE_NAME):$(DOCKER_IMAGE_TAG) $(args) .

docker-run: #? run the docker container.
	docker run -it --rm $(DOCKER_IMAGE_NAME):$(DOCKER_IMAGE_TAG) $(args)

version: #? print the version of the project.
	@PATH=$(UV_PATH):$(PATH) uv version

clean: #? clean up the pytest and ruff caches, coverage reports, and *.pyc files.
	rm -rf .pytest_cache/
	rm -rf .ruff_cache/
	find . -type f -name "*.pyc" -delete
	find . -type d -name "__pycache__" -delete
	find . -type f -name ".coverage" -delete
	rm -rf htmlcov/

first-time-setup: #? convenience command to setup the environment for the first time
	@# Install uv if it is not installed
	@export PATH=$(UV_PATH):$(PATH) && \
	if ! command -v uv &> /dev/null; then \
		printf "$(bold)$(green)Installing uv...$(reset)\n"; \
		curl -LsSf https://astral.sh/uv/install.sh | sh; \
	else \
		printf "$(bold)$(green)uv already installed$(reset)\n"; \
	fi

	@# Create virtual environment if it does not exist
	@export PATH=$(UV_PATH):$(PATH) && \
	if [ ! -d "$(VENV_PATH)" ]; then \
		printf "$(bold)$(green)Creating virtual environment...$(reset)\n"; \
		uv venv --python $(PYTHON_VERSION); \
	else \
		printf "$(bold)$(green)Virtual environment already exists$(reset)\n"; \
	fi

	@# Install the project
	@printf "$(bold)$(green)Installing project...$(reset)\n"
	@PATH=$(UV_PATH):$(PATH) $(MAKE) --no-print-directory install

	@# Install the mock server
	@printf "$(bold)$(green)Installing mock server...$(reset)\n"
	@$(MAKE) -C integration-tests --no-print-directory install

	@# Install pre-commit hooks
	@printf "$(bold)$(green)Installing pre-commit hooks...$(reset)\n"
	$(activate_venv) && pre-commit install --install-hooks

	@# Print a success message
	@printf "$(bold)$(green)Done!$(reset)\n"<|MERGE_RESOLUTION|>--- conflicted
+++ resolved
@@ -91,13 +91,9 @@
 	@printf "────────────────────────────────────────────────────────────────────────────\n"
 
 init-files: #? run mkinit to generate the __init__.py files.
-<<<<<<< HEAD
 	$(activate_venv) && mkinit --write --black --nomods aiperf/common/enums
 	$(activate_venv) && mkinit --write --black --nomods aiperf/common/config
-=======
-	$(activate_venv) && mkinit --write --black --nomods --norespect_all aiperf/common/enums
-	$(activate_venv) && mkinit --write --black --nomods --norespect_all aiperf/common/messages
->>>>>>> 0c1a1e54
+	$(activate_venv) && mkinit --write --black --nomods aiperf/common/messages
 
 ruff lint: #? run the ruff linters
 	$(activate_venv) && ruff check . $(args)
