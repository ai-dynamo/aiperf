--- conflicted
+++ resolved
@@ -17,14 +17,11 @@
   "uvloop==0.21.0",
   "aiohttp==3.11.18",
   "rich==14.0.0",
-<<<<<<< HEAD
   "numpy==2.2.6",
   "pillow==11.1.0",
   "soundfile==0.13.1",
   "transformers==4.52.0",
-=======
   "setproctitle==1.3.6",
->>>>>>> d9f60872
 ]
 readme = "README.md"
 requires-python = ">=3.10"
