# SPDX-FileCopyrightText: Copyright (c) 2025 NVIDIA CORPORATION & AFFILIATES. All rights reserved.
# SPDX-License-Identifier: Apache-2.0
import asyncio
import sys
import time
from typing import Any

from aiperf.common.config.service_config import ServiceConfig
from aiperf.common.enums import (
    CommandType,
    ServiceRegistrationStatus,
    ServiceRunType,
    ServiceState,
    ServiceType,
    Topic,
)
from aiperf.common.exceptions import (
    CommunicationNotInitializedError,
    CommunicationPublishError,
    CommunicationSubscribeError,
    ConfigError,
    ServiceConfigureError,
    ServiceInitializationError,
    ServiceStopError,
)
<<<<<<< HEAD
from aiperf.common.hooks import (
    on_cleanup,
    on_init,
    on_start,
    on_stop,
)
=======
from aiperf.common.factories import ServiceFactory
>>>>>>> 196eb625
from aiperf.common.models import (
    HeartbeatMessage,
    RegistrationMessage,
    ServiceRunInfo,
    StatusMessage,
)
from aiperf.common.service.base_controller_service import BaseControllerService
from aiperf.services.service_manager.base import BaseServiceManager
from aiperf.services.service_manager.kubernetes import KubernetesServiceManager
from aiperf.services.service_manager.multiprocess import MultiProcessServiceManager


@ServiceFactory.register(ServiceType.SYSTEM_CONTROLLER)
class SystemController(BaseControllerService):
    """System Controller service.

    This service is responsible for managing the lifecycle of all other services.
    It will start, stop, and configure all other services.
    """

    def __init__(
        self, service_config: ServiceConfig, service_id: str | None = None
    ) -> None:
        super().__init__(service_config=service_config, service_id=service_id)
        self.logger.debug("Creating System Controller")

        # List of required service types, in no particular order
        self.required_service_types: list[ServiceType] = [
            ServiceType.DATASET_MANAGER,
            ServiceType.TIMING_MANAGER,
            ServiceType.WORKER_MANAGER,
            ServiceType.RECORDS_MANAGER,
            ServiceType.POST_PROCESSOR_MANAGER,
        ]

        self.service_manager: BaseServiceManager | None = None
        self.logger.debug("System Controller created")

    @property
    def service_type(self) -> ServiceType:
        """The type of service."""
        return ServiceType.SYSTEM_CONTROLLER

    @on_init
    async def _initialize(self) -> None:
        """Initialize system controller-specific components.

        This method will:
        - Initialize the service manager
        - Subscribe to relevant messages
        """
        self.logger.debug("Initializing System Controller")

        if self.service_config.service_run_type == ServiceRunType.MULTIPROCESSING:
            self.service_manager = MultiProcessServiceManager(
                self.required_service_types, self.service_config
            )

        elif self.service_config.service_run_type == ServiceRunType.KUBERNETES:
            self.service_manager = KubernetesServiceManager(
                self.required_service_types, self.service_config
            )

        else:
            raise ConfigError(
                f"Unsupported service run type: {self.service_config.service_run_type}"
            )

        # Subscribe to relevant messages
        try:
            await self.comms.subscribe(
                topic=Topic.REGISTRATION,
                callback=self._process_registration_message,
            )
        except Exception as e:
            self.logger.error("Failed to subscribe to registration topic: %s", e)
            raise CommunicationSubscribeError from e

        try:
            await self.comms.subscribe(
                topic=Topic.HEARTBEAT,
                callback=self._process_heartbeat_message,
            )
        except Exception as e:
            self.logger.error("Failed to subscribe to heartbeat topic: %s", e)
            raise CommunicationSubscribeError from e

        try:
            await self.comms.subscribe(
                topic=Topic.STATUS,
                callback=self._process_status_message,
            )
        except Exception as e:
            self.logger.error("Failed to subscribe to status topic: %s", e)
            raise CommunicationSubscribeError from e

        self.logger.debug(
            "System controller waiting for 1 second to ensure that the "
            "communication is initialized"
        )

        # wait 1 second to ensure that the communication is initialized
        await asyncio.sleep(1)

    @on_start
    async def _start(self) -> None:
        """Start the system controller and launch required services.

        This method will:
        - Initialize all required services
        - Wait for all required services to be registered
        - Start all required services
        """
        self.logger.debug("Starting System Controller")

        # Start all required services
        try:
            await self.service_manager.initialize_all_services()
        except Exception as e:
            self.logger.error("Failed to initialize all services: %s", e)
            raise ServiceInitializationError from e

        try:
            # Wait for all required services to be registered
            await self.service_manager.wait_for_all_services_registration(
                self.stop_event
            )

            if self.stop_event.is_set():
                self.logger.debug(
                    "System Controller stopped before all services registered"
                )
                return  # Don't continue with the rest of the initialization

        except Exception as e:
            self.logger.error(
                "Not all required services registered within the timeout period"
            )
            raise ServiceInitializationError(
                "Not all required services registered within the timeout period"
            ) from e

        self.logger.debug("All required services registered successfully")

        self.logger.info("AIPerf System is READY")
        # Wait for all required services to be started
        await self.start_all_services()
        try:
            await self.service_manager.wait_for_all_services_start()
        except Exception as e:
            self.logger.error("Failed to wait for all services to start: %s", e)
            raise ServiceInitializationError from e

        if self.stop_event.is_set():
            self.logger.debug("System Controller stopped before all services started")
            return  # Don't continue with the rest of the initialization

        self.logger.debug("All required services started successfully")
        self.logger.info("AIPerf System is RUNNING")

    @on_stop
    async def _stop(self) -> None:
        """Stop the system controller and all running services.

        This method will:
        - Stop all running services
        """
        self.logger.debug("Stopping System Controller")
        self.logger.info("AIPerf System is SHUTTING DOWN")

        try:
            await self.service_manager.stop_all_services()
        except Exception as e:
            self.logger.error("Failed to stop all services: %s", e)
            raise ServiceStopError from e

    @on_cleanup
    async def _cleanup(self) -> None:
        """Clean up system controller-specific components."""
        self.logger.debug("Cleaning up System Controller")
        # TODO: Additional cleanup if needed

    async def start_all_services(self) -> None:
        """Start all required services."""
        self.logger.debug("Starting services")
        for service_info in self.service_manager.service_id_map.values():
            if service_info.state == ServiceState.READY:
                try:
                    await self.send_command_to_service(
                        target_service_id=service_info.service_id,
                        command=CommandType.START,
                    )

                except Exception as e:
                    self.logger.warning("Failed to start service: %s", e)
                    # Continue to the next service
                    # TODO: should we have some sort of retries?
                    continue

    async def _process_registration_message(self, message: RegistrationMessage) -> None:
        """Process a registration response from a service. It will
        add the service to the service manager and send a configure command
        to the service.

        Args:
            message: The registration response to process
        """
        service_id = message.service_id
        service_type = message.payload.service_type

        self.logger.debug(
            f"Processing registration from {service_type} with ID: {service_id}"
        )

        service_info = ServiceRunInfo(
            registration_status=ServiceRegistrationStatus.REGISTERED,
            service_type=service_type,
            service_id=service_id,
            first_seen=time.time_ns(),
            state=ServiceState.READY,
            last_seen=time.time_ns(),
        )

        self.service_manager.service_id_map[service_id] = service_info
        if service_type not in self.service_manager.service_map:
            self.service_manager.service_map[service_type] = []
        self.service_manager.service_map[service_type].append(service_info)

        is_required = service_type in self.required_service_types
        self.logger.debug(
            f"Registered {'required' if is_required else 'non-required'} "
            f"service: {service_type} with ID: {service_id}"
        )

        # Send configure command to the newly registered service
        # TODO: Retrieve the configuration to send to the service
        try:
            await self.send_command_to_service(
                target_service_id=service_id,
                command=CommandType.CONFIGURE,
                data=None,
            )
        except Exception as e:
            self.logger.error(
                f"Failed to send configure command to {service_type} (ID: {service_id}): {e}"
            )
            raise ServiceConfigureError from e

        self.logger.debug(
            f"Sent configure command to {service_type} (ID: {service_id})"
        )

    async def _process_heartbeat_message(self, message: HeartbeatMessage) -> None:
        """Process a heartbeat response from a service. It will
        update the last seen timestamp and state of the service.

        Args:
            message: The heartbeat response to process
        """
        service_id = message.service_id
        service_type = message.payload.service_type
        timestamp = message.timestamp

        self.logger.debug(f"Received heartbeat from {service_type} (ID: {service_id})")

        # Update the last heartbeat timestamp if the component exists
        try:
            service_info = self.service_manager.service_id_map.get(service_id)
            service_info.last_seen = timestamp
            service_info.state = message.payload.state
            self.logger.debug(f"Updated heartbeat for {service_id} to {timestamp}")
        except Exception:
            self.logger.warning(
                f"Received heartbeat from unknown service: {service_id} ({service_type})"
            )

    async def _process_status_message(self, message: StatusMessage) -> None:
        """Process a status response from a service. It will
        update the state of the service with the service manager.

        Args:
            message: The status response to process
        """
        service_id = message.service_id
        service_type = message.payload.service_type
        state = message.payload.state

        self.logger.debug(
            f"Received status update from {service_type} (ID: {service_id}): {state}"
        )

        # Update the component state if the component exists
        try:
            service_info = self.service_manager.service_id_map.get(service_id)
            service_info.state = message.payload.state
            self.logger.debug(f"Updated state for {service_id} to {state}")
        except Exception:
            self.logger.warning(
                f"Received status update from un-registered service: {service_id} ({service_type})"
            )

    async def send_command_to_service(
        self,
        target_service_id: str,
        command: CommandType,
        data: Any | None = None,
    ) -> None:
        """Send a command to a specific service.

        Args:
            target_service_id: ID of the target service
            command: The command to send (from CommandType enum).
            data: Optional data to send with the command.

        Raises:
            CommunicationNotInitializedError if the communication is not initialized
            CommunicationPublishError if the command was not sent successfully
        """
        if not self._comms:
            self.logger.error("Cannot send command: Communication is not initialized")
            raise CommunicationNotInitializedError()

        # Create command response using the helper method
        command_message = self.create_command_message(
            command=command,
            target_service_id=target_service_id,
            data=data,
        )

        # Publish command response
        try:
            await self.comms.publish(
                topic=Topic.COMMAND,
                message=command_message,
            )
        except Exception as e:
            self.logger.error("Exception publishing command: %s", e)
            raise CommunicationPublishError from e


def main() -> None:
    """Main entry point for the system controller."""

    from aiperf.common.bootstrap import bootstrap_and_run_service

    bootstrap_and_run_service(SystemController)


if __name__ == "__main__":
    sys.exit(main())<|MERGE_RESOLUTION|>--- conflicted
+++ resolved
@@ -23,16 +23,13 @@
     ServiceInitializationError,
     ServiceStopError,
 )
-<<<<<<< HEAD
 from aiperf.common.hooks import (
     on_cleanup,
     on_init,
     on_start,
     on_stop,
 )
-=======
 from aiperf.common.factories import ServiceFactory
->>>>>>> 196eb625
 from aiperf.common.models import (
     HeartbeatMessage,
     RegistrationMessage,
