--- conflicted
+++ resolved
@@ -235,17 +235,9 @@
                 "Failed to initialize all services",
             ) from e
 
-<<<<<<< HEAD
-        # TODO: Add logic here to wait for all required services to be registered
-
-        # TODO: HACK: Wait for 1 second to ensure registrations made. This needs to be
-        #   removed once we have the ability to track registrations of services and their state before
-        #   starting the profiling.
-=======
         # TODO: HACK: Wait for 1 second to ensure registrations made. This needs to be
         # removed once we have the ability to track registrations of services and their state before
         # starting the profiling.
->>>>>>> 2428cbbb
         await asyncio.sleep(1)
 
         self.info("AIPerf System is READY")
