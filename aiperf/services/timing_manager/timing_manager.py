# SPDX-FileCopyrightText: Copyright (c) 2025 NVIDIA CORPORATION & AFFILIATES. All rights reserved.
# SPDX-License-Identifier: Apache-2.0

import sys

from aiperf.common.comms.base import (
    CommunicationClientAddressType,
    PullClientProtocol,
    PushClientProtocol,
    RequestClientProtocol,
)
from aiperf.common.config import ServiceConfig
<<<<<<< HEAD
from aiperf.common.constants import TASK_CANCEL_TIMEOUT_SHORT
from aiperf.common.credit_models import CreditDropMessage, CreditReturnMessage
=======
from aiperf.common.config.user_config import UserConfig
>>>>>>> 6a7fe30b
from aiperf.common.enums import (
    CreditPhase,
    MessageType,
    ServiceType,
)
from aiperf.common.exceptions import InvalidStateError
from aiperf.common.factories import ServiceFactory
from aiperf.common.hooks import (
    on_configure,
    on_init,
    on_start,
    on_stop,
)
from aiperf.common.messages import (
    CommandMessage,
    DatasetTimingRequest,
    DatasetTimingResponse,
)
from aiperf.common.service.base_component_service import BaseComponentService
from aiperf.services.timing_manager.concurrency_strategy import ConcurrencyStrategy
from aiperf.services.timing_manager.config import (
    TimingManagerConfig,
    TimingMode,
)
from aiperf.services.timing_manager.credit_issuing_strategy import CreditIssuingStrategy
from aiperf.services.timing_manager.credit_manager import CreditPhaseMessagesMixin
from aiperf.services.timing_manager.fixed_schedule_strategy import FixedScheduleStrategy
from aiperf.services.timing_manager.request_rate_strategy import RequestRateStrategy


@ServiceFactory.register(ServiceType.TIMING_MANAGER)
class TimingManager(BaseComponentService, CreditPhaseMessagesMixin):
    """
    The TimingManager service is responsible to generate the schedule and issuing
    timing credits for requests.
    """

    def __init__(
        self,
        service_config: ServiceConfig,
        user_config: UserConfig | None,
        service_id: str | None = None,
    ) -> None:
        super().__init__(
            service_config=service_config,
            user_config=user_config,
            service_id=service_id,
        )
        self.debug("Initializing timing manager")

        self.dataset_request_client: RequestClientProtocol = (
            self.comms.create_request_client(
                CommunicationClientAddressType.DATASET_MANAGER_PROXY_FRONTEND,
            )
        )
        self.credit_drop_client: PushClientProtocol = self.comms.create_push_client(
            CommunicationClientAddressType.CREDIT_DROP,
            bind=True,
        )
        self.credit_return_client: PullClientProtocol = self.comms.create_pull_client(
            CommunicationClientAddressType.CREDIT_RETURN,
            bind=True,
        )

        self.user_config = user_config
        self._credit_issuing_strategy: CreditIssuingStrategy | None = None

    @property
    def service_type(self) -> ServiceType:
        """The type of service."""
        return ServiceType.TIMING_MANAGER

    @on_init
    async def _timing_manager_initialize(self) -> None:
        """Initialize timing manager-specific components."""
        self.debug("Initializing timing manager")
        self.config = TimingManagerConfig.from_user_config(self.user_config)
        await self.credit_return_client.register_pull_callback(
            message_type=MessageType.CREDIT_RETURN,
            callback=self._on_credit_return,
        )

    @on_configure
    async def _timing_manager_configure(self, message: CommandMessage) -> None:
        """Configure the timing manager."""
        self.debug(lambda: f"Configuring timing manager with message: {message}")

        if self.config.timing_mode == TimingMode.FIXED_SCHEDULE:
            # This will block until the dataset is ready and the timing response is received
            dataset_timing_response: DatasetTimingResponse = (
                await self.dataset_request_client.request(
                    message=DatasetTimingRequest(
                        service_id=self.service_id,
                    ),
                )
            )
            self.debug(
                lambda: f"TM: Received dataset timing response: {dataset_timing_response}"
            )
            self.info("TM: Using fixed schedule strategy")
            self._credit_issuing_strategy = FixedScheduleStrategy(
                config=self.config,
                credit_manager=self,
                schedule=dataset_timing_response.timing_data,
            )
        elif self.config.timing_mode == TimingMode.CONCURRENCY:
            self.info("TM: Using concurrency strategy")
            self._credit_issuing_strategy = ConcurrencyStrategy(
                config=self.config,
                credit_manager=self,
            )
        elif self.config.timing_mode == TimingMode.REQUEST_RATE:
            self.info("TM: Using request rate strategy")
            self._credit_issuing_strategy = RequestRateStrategy(
                config=self.config,
                credit_manager=self,
            )

        if not self._credit_issuing_strategy:
            raise InvalidStateError("No credit issuing strategy configured")

    @on_start
    async def _timing_manager_start(self) -> None:
        """Start the timing manager and issue credit drops according to the configured strategy."""
        self.debug("Starting timing manager")

        if not self._credit_issuing_strategy:
            raise InvalidStateError("No credit issuing strategy configured")

        self.execute_async(self._credit_issuing_strategy.start())

    @on_stop
    async def _timing_manager_stop(self) -> None:
        """Stop the timing manager."""
        self.debug("Stopping timing manager")
        if self._credit_issuing_strategy:
            await self._credit_issuing_strategy.stop()
        await self.cancel_all_tasks()

    async def _on_credit_return(self, message: CreditReturnMessage) -> None:
        """Handle the credit return message."""
        self.debug(lambda: f"Timing manager received credit return message: {message}")
        if self._credit_issuing_strategy:
            await self._credit_issuing_strategy.on_credit_return(message)

    async def drop_credit(
        self,
        credit_phase: CreditPhase,
        conversation_id: str | None = None,
        credit_drop_ns: int | None = None,
    ) -> None:
        """Drop a credit."""
        self.execute_async(
            self.credit_drop_client.push(
                message=CreditDropMessage(
                    service_id=self.service_id,
                    phase=credit_phase,
                    credit_drop_ns=credit_drop_ns,
                    conversation_id=conversation_id,
                ),
            )
        )


def main() -> None:
    """Main entry point for the timing manager."""
    from aiperf.common.bootstrap import bootstrap_and_run_service

    bootstrap_and_run_service(TimingManager)


if __name__ == "__main__":
    sys.exit(main())<|MERGE_RESOLUTION|>--- conflicted
+++ resolved
@@ -10,12 +10,7 @@
     RequestClientProtocol,
 )
 from aiperf.common.config import ServiceConfig
-<<<<<<< HEAD
-from aiperf.common.constants import TASK_CANCEL_TIMEOUT_SHORT
-from aiperf.common.credit_models import CreditDropMessage, CreditReturnMessage
-=======
 from aiperf.common.config.user_config import UserConfig
->>>>>>> 6a7fe30b
 from aiperf.common.enums import (
     CreditPhase,
     MessageType,
@@ -31,6 +26,8 @@
 )
 from aiperf.common.messages import (
     CommandMessage,
+    CreditDropMessage,
+    CreditReturnMessage,
     DatasetTimingRequest,
     DatasetTimingResponse,
 )
