--- conflicted
+++ resolved
@@ -11,21 +11,8 @@
     RequestClientProtocol,
 )
 from aiperf.common.config import ServiceConfig
-<<<<<<< HEAD
 from aiperf.common.config.user_config import UserConfig
-from aiperf.common.credit_models import (
-    CreditDropMessage,
-    CreditPhaseCompleteMessage,
-    CreditPhaseProgressMessage,
-    CreditPhaseSendingCompleteMessage,
-    CreditPhaseStartMessage,
-    CreditPhaseStats,
-    CreditReturnMessage,
-    CreditsCompleteMessage,
-)
-=======
 from aiperf.common.credit_models import CreditPhaseStats
->>>>>>> 70eeec98
 from aiperf.common.enums import (
     CreditPhase,
     MessageType,
@@ -146,17 +133,11 @@
                 config=self.config,
                 credit_manager=self,
             )
-<<<<<<< HEAD
         elif self.config.timing_mode == TimingMode.REQUEST_RATE:
             self.logger.info("TM: Using request rate strategy")
             self._credit_issuing_strategy = RequestRateStrategy(
                 config=self.config,
                 credit_manager=self,
-=======
-        elif config.timing_mode == TimingMode.RATE:
-            self._credit_issuing_strategy = RequestRateStrategy(
-                config, self._issue_credit_drop
->>>>>>> 70eeec98
             )
 
         if not self._credit_issuing_strategy:
