--- conflicted
+++ resolved
@@ -11,10 +11,6 @@
 )
 from aiperf.common.config import ServiceConfig
 from aiperf.common.config.user_config import UserConfig
-<<<<<<< HEAD
-from aiperf.common.credit_models import CreditPhaseStats
-=======
->>>>>>> 14533cd2
 from aiperf.common.enums import (
     CreditPhase,
     MessageType,
@@ -65,11 +61,7 @@
             user_config=user_config,
             service_id=service_id,
         )
-<<<<<<< HEAD
         self.logger.debug("Initializing timing manager")
-=======
-        self.debug("Initializing timing manager")
->>>>>>> 14533cd2
 
         self.dataset_request_client: RequestClientProtocol = (
             self.comms.create_request_client(
@@ -85,12 +77,7 @@
             bind=True,
         )
 
-<<<<<<< HEAD
-        self.start_time_ns = time.time_ns()
         self.config = TimingManagerConfig.from_user_config(self.user_config)
-=======
-        self.user_config = user_config
->>>>>>> 14533cd2
         self._credit_issuing_strategy: CreditIssuingStrategy | None = None
 
     @property
@@ -101,13 +88,9 @@
     @on_init
     async def _timing_manager_initialize(self) -> None:
         """Initialize timing manager-specific components."""
-<<<<<<< HEAD
-        self.logger.debug("Initializing timing manager")
+        self.debug("Initializing timing manager")
 
-=======
-        self.debug("Initializing timing manager")
         self.config = TimingManagerConfig.from_user_config(self.user_config)
->>>>>>> 14533cd2
         await self.credit_return_client.register_pull_callback(
             message_type=MessageType.CREDIT_RETURN,
             callback=self._on_credit_return,
@@ -130,32 +113,20 @@
             self.debug(
                 lambda: f"TM: Received dataset timing response: {dataset_timing_response}"
             )
-<<<<<<< HEAD
             self.logger.info("TM: Using fixed schedule strategy")
-=======
-            self.info("TM: Using fixed schedule strategy")
->>>>>>> 14533cd2
             self._credit_issuing_strategy = FixedScheduleStrategy(
                 config=self.config,
                 credit_manager=self,
                 schedule=dataset_timing_response.timing_data,
             )
         elif self.config.timing_mode == TimingMode.CONCURRENCY:
-<<<<<<< HEAD
             self.logger.info("TM: Using concurrency strategy")
-=======
-            self.info("TM: Using concurrency strategy")
->>>>>>> 14533cd2
             self._credit_issuing_strategy = ConcurrencyStrategy(
                 config=self.config,
                 credit_manager=self,
             )
         elif self.config.timing_mode == TimingMode.REQUEST_RATE:
-<<<<<<< HEAD
             self.logger.info("TM: Using request rate strategy")
-=======
-            self.info("TM: Using request rate strategy")
->>>>>>> 14533cd2
             self._credit_issuing_strategy = RequestRateStrategy(
                 config=self.config,
                 credit_manager=self,
