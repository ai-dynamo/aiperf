# SPDX-FileCopyrightText: Copyright (c) 2025 NVIDIA CORPORATION & AFFILIATES. All rights reserved.
# SPDX-License-Identifier: Apache-2.0

<<<<<<< HEAD
from aiperf.common.config import LoadGeneratorDefaults, ServiceDefaults, UserConfig
=======
from aiperf.common.config.config_defaults import (
    InputDefaults,
    LoadGeneratorDefaults,
    ServiceDefaults,
)
from aiperf.common.config.user_config import UserConfig
>>>>>>> 441904a5
from aiperf.common.enums import RequestRateMode, TimingMode
from aiperf.common.models import AIPerfBaseModel


class TimingManagerConfig(AIPerfBaseModel):
    """Configuration for the timing manager."""

    timing_mode: TimingMode = LoadGeneratorDefaults.TIMING_MODE
    concurrency: int = LoadGeneratorDefaults.CONCURRENCY
    request_rate: float | None = LoadGeneratorDefaults.REQUEST_RATE
    request_rate_mode: RequestRateMode = LoadGeneratorDefaults.REQUEST_RATE_MODE
    request_count: int = LoadGeneratorDefaults.REQUEST_COUNT
    warmup_request_count: int = LoadGeneratorDefaults.WARMUP_REQUEST_COUNT
    random_seed: int | None = None
    progress_report_interval_sec: float = ServiceDefaults.PROGRESS_REPORT_INTERVAL
    auto_offset_timestamps: bool = InputDefaults.FIXED_SCHEDULE_AUTO_OFFSET
    fixed_schedule_start_offset: int | None = InputDefaults.FIXED_SCHEDULE_START_OFFSET
    fixed_schedule_end_offset: int | None = InputDefaults.FIXED_SCHEDULE_END_OFFSET

    @classmethod
    def from_user_config(cls, user_config: UserConfig) -> "TimingManagerConfig":
        """Create a TimingManagerConfig from a UserConfig."""

        # TODO: Should this logic be moved as pydantic validators?
        if user_config.input.fixed_schedule:
            timing_mode = TimingMode.FIXED_SCHEDULE
        elif user_config.loadgen.request_rate is not None:
            timing_mode = TimingMode.REQUEST_RATE
        else:
            # Default to concurrency mode if no request rate or schedule is provided
            timing_mode = TimingMode.CONCURRENCY

        return cls(
            timing_mode=timing_mode,
            concurrency=user_config.loadgen.concurrency,
            request_rate=user_config.loadgen.request_rate,
            request_rate_mode=user_config.loadgen.request_rate_mode,
            request_count=user_config.loadgen.request_count,
            warmup_request_count=user_config.loadgen.warmup_request_count,
            random_seed=user_config.input.random_seed,
            auto_offset_timestamps=user_config.input.fixed_schedule_auto_offset,
            fixed_schedule_start_offset=user_config.input.fixed_schedule_start_offset,
            fixed_schedule_end_offset=user_config.input.fixed_schedule_end_offset,
        )<|MERGE_RESOLUTION|>--- conflicted
+++ resolved
@@ -1,16 +1,12 @@
 # SPDX-FileCopyrightText: Copyright (c) 2025 NVIDIA CORPORATION & AFFILIATES. All rights reserved.
 # SPDX-License-Identifier: Apache-2.0
 
-<<<<<<< HEAD
-from aiperf.common.config import LoadGeneratorDefaults, ServiceDefaults, UserConfig
-=======
-from aiperf.common.config.config_defaults import (
+from aiperf.common.config import (
     InputDefaults,
     LoadGeneratorDefaults,
     ServiceDefaults,
+    UserConfig,
 )
-from aiperf.common.config.user_config import UserConfig
->>>>>>> 441904a5
 from aiperf.common.enums import RequestRateMode, TimingMode
 from aiperf.common.models import AIPerfBaseModel
 
