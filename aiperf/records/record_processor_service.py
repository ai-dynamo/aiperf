# SPDX-FileCopyrightText: Copyright (c) 2025 NVIDIA CORPORATION & AFFILIATES. All rights reserved.
# SPDX-License-Identifier: Apache-2.0
import asyncio

from aiperf.clients.model_endpoint_info import ModelEndpointInfo
from aiperf.common.base_component_service import BaseComponentService
from aiperf.common.config import ServiceConfig, UserConfig
from aiperf.common.constants import DEFAULT_PULL_CLIENT_MAX_CONCURRENCY
from aiperf.common.enums import (
    CommAddress,
    CommandType,
    ExportLevel,
    MessageType,
    ServiceType,
)
from aiperf.common.factories import (
    RecordProcessorFactory,
    ServiceFactory,
)
<<<<<<< HEAD
from aiperf.common.hooks import (
    on_command,
    on_init,
    on_pull_message,
    on_stop,
)
=======
from aiperf.common.hooks import on_command, on_init, on_pull_message
>>>>>>> 5049c915
from aiperf.common.messages import (
    InferenceResultsMessage,
    MetricRecordsMessage,
    ProfileConfigureCommand,
)
from aiperf.common.mixins import PullClientMixin
from aiperf.common.models import MetricRecordMetadata, ParsedResponseRecord
from aiperf.common.protocols import (
    PushClientProtocol,
    RecordProcessorProtocol,
    RequestClientProtocol,
)
from aiperf.common.tokenizer import Tokenizer
from aiperf.metrics.metric_dicts import MetricRecordDict
from aiperf.parsers.inference_result_parser import InferenceResultParser
from aiperf.records.raw_record_writer import RawRecordWriter


@ServiceFactory.register(ServiceType.RECORD_PROCESSOR)
class RecordProcessor(PullClientMixin, BaseComponentService):
    """RecordProcessor is responsible for processing the records and pushing them to the RecordsManager.
    This service is meant to be run in a distributed fashion, where the amount of record processors can be scaled
    based on the load of the system.
    """

    def __init__(
        self,
        service_config: ServiceConfig,
        user_config: UserConfig,
        service_id: str | None = None,
    ) -> None:
        super().__init__(
            service_config=service_config,
            user_config=user_config,
            service_id=service_id,
            pull_client_address=CommAddress.RAW_INFERENCE_PROXY_BACKEND,
            pull_client_bind=False,
            pull_client_max_concurrency=DEFAULT_PULL_CLIENT_MAX_CONCURRENCY,
        )
        self.records_push_client: PushClientProtocol = self.comms.create_push_client(
            CommAddress.RECORDS,
        )
        self.conversation_request_client: RequestClientProtocol = (
            self.comms.create_request_client(
                CommAddress.DATASET_MANAGER_PROXY_FRONTEND,
            )
        )
        self.tokenizers: dict[str, Tokenizer] = {}
        self.user_config: UserConfig = user_config
        self.tokenizer_lock: asyncio.Lock = asyncio.Lock()
        self.model_endpoint: ModelEndpointInfo = ModelEndpointInfo.from_user_config(
            user_config
        )
        self.inference_result_parser = InferenceResultParser(
            service_config=service_config,
            user_config=user_config,
        )
        self.records_processors: list[RecordProcessorProtocol] = []

        # Initialize raw record writer if export is enabled
        self.raw_record_writer: RawRecordWriter | None = None
        if (
            user_config.output.profile_export_file
            and user_config.output.profile_export_file.export_level == ExportLevel.RAW
        ):
            self.raw_record_writer = RawRecordWriter(
                service_id=service_id,
                user_config=user_config,
            )
            self.info(
                "Raw record export enabled - writing to "
                f"{self.raw_record_writer.output_file}"
            )

    @on_init
    async def _initialize(self) -> None:
        """Initialize record processor-specific components."""
        self.debug("Initializing record processor")

        # Initialize all the records streamers
        for processor_type in RecordProcessorFactory.get_all_class_types():
            self.records_processors.append(
                RecordProcessorFactory.create_instance(
                    processor_type,
                    service_config=self.service_config,
                    user_config=self.user_config,
                )
            )

    @on_command(CommandType.PROFILE_CONFIGURE)
    async def _profile_configure_command(
        self, message: ProfileConfigureCommand
    ) -> None:
        """Configure the tokenizers."""
        await self.inference_result_parser.configure()

    async def get_tokenizer(self, model: str) -> Tokenizer:
        """Get the tokenizer for a given model."""
        async with self.tokenizer_lock:
            if model not in self.tokenizers:
                self.tokenizers[model] = Tokenizer.from_pretrained(
                    self.user_config.tokenizer.name or model,
                    trust_remote_code=self.user_config.tokenizer.trust_remote_code,
                    revision=self.user_config.tokenizer.revision,
                )
            return self.tokenizers[model]

    @on_pull_message(MessageType.INFERENCE_RESULTS)
    async def _on_inference_results(self, message: InferenceResultsMessage) -> None:
        """Handle an inference results message."""
        parsed_record = await self.inference_result_parser.parse_request_record(
            message.record
        )
        raw_results = await self._process_record(parsed_record)
        results = []
        for result in raw_results:
            if isinstance(result, BaseException):
                self.warning(f"Error processing record: {result}")
            else:
                results.append(result)

        # Export raw record data if enabled
        if self.raw_record_writer:
            await self.raw_record_writer.write_record(
                parsed_record=parsed_record,
                metric_results=results,
                worker_id=message.service_id,
            )

        await self.records_push_client.push(
            MetricRecordsMessage(
                service_id=self.service_id,
<<<<<<< HEAD
                record_id=message.request_id or "",
                metadata=MetricRecordMetadata(
                    timestamp_ns=message.record.timestamp_ns,
                    conversation_id=message.record.conversation_id,
                    turn_index=message.record.turn_index,
                    record_processor_id=self.service_id,
                    worker_id=message.service_id,
                    credit_phase=message.record.credit_phase,
                    error=message.record.error,
                ),
=======
                timestamp_ns=message.record.timestamp_ns,
                x_request_id=message.record.x_request_id,
                x_correlation_id=message.record.x_correlation_id,
                credit_phase=message.record.credit_phase,
>>>>>>> 5049c915
                results=results,
                error=message.record.error,
                worker_id=message.service_id,
            )
        )

    async def _process_record(
        self, record: ParsedResponseRecord
    ) -> list[MetricRecordDict | BaseException]:
        """Stream a record to the records processors."""
        tasks = [
            processor.process_record(record) for processor in self.records_processors
        ]
        results: list[MetricRecordDict | BaseException] = await asyncio.gather(
            *tasks, return_exceptions=True
        )
        return results

    @on_stop
    async def _shutdown_record_processor(self) -> None:
        """Shutdown record processor and close raw record writer."""
        if self.raw_record_writer:
            await self.raw_record_writer.close()


def main() -> None:
    from aiperf.common.bootstrap import bootstrap_and_run_service

    bootstrap_and_run_service(RecordProcessor)


if __name__ == "__main__":
    main()<|MERGE_RESOLUTION|>--- conflicted
+++ resolved
@@ -17,16 +17,12 @@
     RecordProcessorFactory,
     ServiceFactory,
 )
-<<<<<<< HEAD
 from aiperf.common.hooks import (
     on_command,
     on_init,
     on_pull_message,
     on_stop,
 )
-=======
-from aiperf.common.hooks import on_command, on_init, on_pull_message
->>>>>>> 5049c915
 from aiperf.common.messages import (
     InferenceResultsMessage,
     MetricRecordsMessage,
@@ -159,26 +155,19 @@
         await self.records_push_client.push(
             MetricRecordsMessage(
                 service_id=self.service_id,
-<<<<<<< HEAD
-                record_id=message.request_id or "",
                 metadata=MetricRecordMetadata(
                     timestamp_ns=message.record.timestamp_ns,
                     conversation_id=message.record.conversation_id,
                     turn_index=message.record.turn_index,
                     record_processor_id=self.service_id,
+                    x_request_id=message.record.x_request_id,
+                    x_correlation_id=message.record.x_correlation_id,
+                    credit_phase=message.record.credit_phase,
                     worker_id=message.service_id,
-                    credit_phase=message.record.credit_phase,
                     error=message.record.error,
                 ),
-=======
-                timestamp_ns=message.record.timestamp_ns,
-                x_request_id=message.record.x_request_id,
-                x_correlation_id=message.record.x_correlation_id,
-                credit_phase=message.record.credit_phase,
->>>>>>> 5049c915
                 results=results,
                 error=message.record.error,
-                worker_id=message.service_id,
             )
         )
 
