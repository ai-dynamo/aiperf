# SPDX-FileCopyrightText: Copyright (c) 2025 NVIDIA CORPORATION & AFFILIATES. All rights reserved.
# SPDX-License-Identifier: Apache-2.0
import asyncio
import copy
import time

from aiperf.common.base_component_service import BaseComponentService
from aiperf.common.config import ServiceConfig, UserConfig
from aiperf.common.constants import (
    DEFAULT_PULL_CLIENT_MAX_CONCURRENCY,
    DEFAULT_REALTIME_METRICS_INTERVAL,
    DEFAULT_RECORDS_PROGRESS_REPORT_INTERVAL,
    NANOS_PER_SECOND,
)
from aiperf.common.decorators import implements_protocol
from aiperf.common.enums import (
    CommAddress,
    CommandType,
    CreditPhase,
    MessageType,
    ServiceType,
)
from aiperf.common.enums.metric_enums import MetricValueTypeT
from aiperf.common.enums.ui_enums import AIPerfUIType
from aiperf.common.factories import (
    ResultsProcessorFactory,
    ServiceFactory,
)
from aiperf.common.hooks import background_task, on_command, on_message, on_pull_message
from aiperf.common.messages import (
    AllRecordsReceivedMessage,
    CreditPhaseCompleteMessage,
    CreditPhaseStartMessage,
    MetricRecordsMessage,
    ProcessRecordsCommand,
    ProcessRecordsResultMessage,
    ProcessTelemetryResultMessage,
    ProfileCancelCommand,
    RealtimeMetricsMessage,
    RecordsProcessingStatsMessage,
    TelemetryRecordsMessage,
)
from aiperf.common.messages.command_messages import RealtimeMetricsCommand
from aiperf.common.messages.credit_messages import CreditPhaseSendingCompleteMessage
from aiperf.common.mixins import PullClientMixin
from aiperf.common.models import (
    ErrorDetails,
    ErrorDetailsCount,
    ProcessingStats,
    ProcessRecordsResult,
    ProfileResults,
)
from aiperf.common.models.record_models import MetricResult
<<<<<<< HEAD
from aiperf.common.models.telemetry_models import (
    ProcessTelemetryResult,
    TelemetryHierarchy,
    TelemetryRecord,
    TelemetryResults,
)
=======
from aiperf.common.models.telemetry_models import TelemetryRecord
>>>>>>> a72f431c
from aiperf.common.protocols import (
    ResultsProcessorProtocol,
    ServiceProtocol,
    TelemetryResultsProcessorProtocol,
)
from aiperf.common.types import MetricTagT
from aiperf.metrics.types.min_request_metric import MinRequestTimestampMetric
from aiperf.metrics.types.request_latency_metric import RequestLatencyMetric
from aiperf.records.phase_completion import (
    PhaseCompletionChecker,
)


@implements_protocol(ServiceProtocol)
@ServiceFactory.register(ServiceType.RECORDS_MANAGER)
class RecordsManager(PullClientMixin, BaseComponentService):
    """
    The RecordsManager service is primarily responsible for holding the
    results returned from the workers.
    """

    def __init__(
        self,
        service_config: ServiceConfig,
        user_config: UserConfig,
        service_id: str | None = None,
    ) -> None:
        super().__init__(
            service_config=service_config,
            user_config=user_config,
            service_id=service_id,
            pull_client_address=CommAddress.RECORDS,
            pull_client_bind=True,
            pull_client_max_concurrency=DEFAULT_PULL_CLIENT_MAX_CONCURRENCY,
        )

        #########################################################
        # Protected by processing_status_lock
        self.processing_status_lock: asyncio.Lock = asyncio.Lock()
        self.start_time_ns: int | None = None
        self.processing_stats: ProcessingStats = ProcessingStats()
        self.final_request_count: int | None = None
        self.end_time_ns: int | None = None
        self.sent_all_records_received: bool = False
        self.profile_cancelled: bool = False
        self.timeout_triggered: bool = False
        self.expected_duration_sec: float | None = None
        #########################################################

        self._completion_checker = PhaseCompletionChecker()

        self.error_summary: dict[ErrorDetails, int] = {}
        self.error_summary_lock: asyncio.Lock = asyncio.Lock()
        # Track per-worker statistics
        self.worker_stats: dict[str, ProcessingStats] = {}
        self.worker_stats_lock: asyncio.Lock = asyncio.Lock()

        self._previous_realtime_records: int | None = None

        # Telemetry data storage
        self._telemetry_hierarchy = TelemetryHierarchy()
        self._telemetry_hierarchy_lock = asyncio.Lock()
        self._telemetry_error_counts: dict[
            ErrorDetails, int
        ] = {}  # Track telemetry-specific errors with counts
        self._telemetry_error_counts_lock = asyncio.Lock()

        self._results_processors: list[ResultsProcessorProtocol] = []
        self._metric_results_processors: list[ResultsProcessorProtocol] = []
        self._telemetry_results_processors: list[TelemetryResultsProcessorProtocol] = []

        for results_processor_type in ResultsProcessorFactory.get_all_class_types():
            results_processor = ResultsProcessorFactory.create_instance(
                class_type=results_processor_type,
                service_id=self.service_id,
                service_config=self.service_config,
                user_config=self.user_config,
            )
            self.debug(
                f"Created results processor: {results_processor_type}: {results_processor.__class__.__name__}"
            )

<<<<<<< HEAD
=======
            # Add to appropriate lists based on processor type
>>>>>>> a72f431c
            self._results_processors.append(results_processor)

            if isinstance(results_processor, TelemetryResultsProcessorProtocol):
                self._telemetry_results_processors.append(results_processor)
            else:
                self._metric_results_processors.append(results_processor)

    @on_pull_message(MessageType.METRIC_RECORDS)
    async def _on_metric_records(self, message: MetricRecordsMessage) -> None:
        """Handle a metric records message."""
        if self.is_trace_enabled:
            self.trace(f"Received metric records: {message}")

        if message.credit_phase != CreditPhase.PROFILING:
            self.debug(lambda: f"Skipping non-profiling record: {message.credit_phase}")
            return

        should_include_request = self._should_include_request_by_duration(
            message.results
        )

        if should_include_request:
            await self._send_results_to_results_processors(message.results)

        worker_id = message.worker_id

        if message.valid and should_include_request:
            # Valid record
            async with self.worker_stats_lock:
                worker_stats = self.worker_stats.setdefault(
                    worker_id, ProcessingStats()
                )
                worker_stats.processed += 1
            async with self.processing_status_lock:
                self.processing_stats.processed += 1
        elif message.valid and not should_include_request:
            # Timed out record
            self.debug(
                f"Filtered out record from worker {worker_id} - response received after duration"
            )
        else:
            # Invalid record
            async with self.worker_stats_lock:
                worker_stats = self.worker_stats.setdefault(
                    worker_id, ProcessingStats()
                )
                worker_stats.errors += 1
            async with self.processing_status_lock:
                self.processing_stats.errors += 1
            if message.error:
                async with self.error_summary_lock:
                    self.error_summary[message.error] = (
                        self.error_summary.get(message.error, 0) + 1
                    )

        await self._check_if_all_records_received()

<<<<<<< HEAD
    @on_message(MessageType.TELEMETRY_RECORDS)
=======
    @on_pull_message(MessageType.TELEMETRY_RECORDS)
>>>>>>> a72f431c
    async def _on_telemetry_records(self, message: TelemetryRecordsMessage) -> None:
        """Handle telemetry records message from Telemetry Manager.
        The RecordsManager acts as the central hub for all record processing,
        whether inference metrics or GPU telemetry.

        Args:
            message: Batch of telemetry records from a DCGM collector
        """
<<<<<<< HEAD

        if message.valid:
            await self._send_telemetry_to_results_processors(message.records)

            async with self._telemetry_hierarchy_lock:
                for record in message.records:
                    self._telemetry_hierarchy.add_record(record)
        else:
            if message.error:
                async with self._telemetry_error_counts_lock:
                    self._telemetry_error_counts[message.error] = (
                        self._telemetry_error_counts.get(message.error, 0) + 1
=======
        if self.is_trace_enabled:
            self.trace(
                f"Received {len(message.records)} telemetry records from {message.collector_id}"
            )

        if message.valid:
            # Send telemetry records to telemetry results processor
            await self._send_telemetry_to_results_processors(message.records)

            # Update processing statistics using same lock pattern as metric records
            # This ensures telemetry collection is included in overall system health monitoring
            async with self.processing_status_lock:
                # Count individual telemetry records, not batch messages
                self.processing_stats.processed += len(message.records)
        else:
            # Handle telemetry collection errors using existing error handling infrastructure
            async with self.processing_status_lock:
                self.processing_stats.errors += 1

            if message.error:
                # Add to error summary for reporting in final results
                async with self.error_summary_lock:
                    self.error_summary[message.error] = (
                        self.error_summary.get(message.error, 0) + 1
>>>>>>> a72f431c
                    )

    def _should_include_request_by_duration(
        self, results: list[dict[MetricTagT, MetricValueTypeT]]
    ) -> bool:
        """Determine if the request should be included based on benchmark duration.

        Args:
            results: List of metric results for a single request

        Returns:
            True if the request should be included, else False
        """
        if not self.expected_duration_sec:
            return True

        grace_period_sec = self.user_config.loadgen.benchmark_grace_period
        duration_end_ns = self.start_time_ns + int(
            (self.expected_duration_sec + grace_period_sec) * NANOS_PER_SECOND
        )

        # Check if any response in this request was received after the duration
        # If so, filter out the entire request (all-or-nothing approach)
        for result_dict in results:
            request_timestamp = result_dict.get(MinRequestTimestampMetric.tag)
            request_latency = result_dict.get(RequestLatencyMetric.tag)

            if request_timestamp is not None and request_latency is not None:
                final_response_timestamp = request_timestamp + request_latency

                if final_response_timestamp > duration_end_ns:
                    self.debug(
                        f"Filtering out timed-out request - response received "
                        f"{final_response_timestamp - duration_end_ns} ns after timeout"
                    )
                    return False

        return True

    async def _check_if_all_records_received(self) -> None:
        """Check if all records have been received, and if so, publish a message and process the records."""
        all_records_received = False

        async with self.processing_status_lock:
            # Use the Strategy pattern for completion checking
            is_complete, completion_reason = self._completion_checker.is_complete(
                processing_stats=self.processing_stats,
                final_request_count=self.final_request_count,
                timeout_triggered=self.timeout_triggered,
                expected_duration_sec=self.expected_duration_sec,
            )
            all_records_received = is_complete

            if all_records_received:
                if (
                    self.final_request_count is not None
                    and self.processing_stats.total_records > self.final_request_count
                ):
                    self.warning(
                        f"Processed {self.processing_stats.total_records:,} records, but only expected {self.final_request_count:,} records"
                    )

                if self.sent_all_records_received:
                    return
                self.sent_all_records_received = True

        if all_records_received:
            self.info(
                lambda: f"Processed {self.processing_stats.processed} valid requests and {self.processing_stats.errors} errors ({self.processing_stats.total_records} total)."
            )
            # Make sure everyone knows the final stats, including the worker stats
            await self._publish_processing_stats()

            async with self.processing_status_lock:
                cancelled = self.profile_cancelled
                proc_stats = copy.deepcopy(self.processing_stats)

            # Send a message to the event bus to signal that we received all the records
            await self.publish(
                AllRecordsReceivedMessage(
                    service_id=self.service_id,
                    request_ns=time.time_ns(),
                    final_processing_stats=proc_stats,
                )
            )

            self.debug("Received all records, processing now...")
            await self._process_results(cancelled=cancelled)

    async def _send_results_to_results_processors(
        self, results: list[dict[MetricTagT, MetricValueTypeT]]
    ) -> None:
        """Send the results to inference metric results processors only."""
        await asyncio.gather(
            *[
                results_processor.process_result(result)
                for results_processor in self._metric_results_processors
                for result in results
            ]
        )

    async def _send_telemetry_to_results_processors(
        self, telemetry_records: list[TelemetryRecord]
    ) -> None:
        """Send individual telemetry records to telemetry results processors only.

        Args:
            telemetry_records: Batch of records from single collection cycle
        """
        await asyncio.gather(
            *[
                processor.process_telemetry_record(record)
                for processor in self._telemetry_results_processors
                for record in telemetry_records  # Process each record individually
            ]
        )

    @on_message(MessageType.CREDIT_PHASE_START)
    async def _on_credit_phase_start(
        self, phase_start_msg: CreditPhaseStartMessage
    ) -> None:
        """Handle a credit phase start message in order to track the total number of expected requests."""
        if phase_start_msg.phase != CreditPhase.PROFILING:
            return
        async with self.processing_status_lock:
            self.start_time_ns = phase_start_msg.start_ns
            self.expected_duration_sec = phase_start_msg.expected_duration_sec
            self.processing_stats.total_expected_requests = (
                phase_start_msg.total_expected_requests
            )

    @on_message(MessageType.CREDIT_PHASE_SENDING_COMPLETE)
    async def _on_credit_phase_sending_complete(
        self, message: CreditPhaseSendingCompleteMessage
    ) -> None:
        """Handle a credit phase sending complete message in order to track the final request count."""
        if message.phase != CreditPhase.PROFILING:
            return
        # This will equate to how many records we expect to receive,
        # and once we receive that many records, we know to stop.
        async with self.processing_status_lock:
            self.final_request_count = message.sent
            self.info(
                f"Sent {self.final_request_count:,} requests. Waiting for completion..."
            )

    @on_message(MessageType.CREDIT_PHASE_COMPLETE)
    async def _on_credit_phase_complete(
        self, message: CreditPhaseCompleteMessage
    ) -> None:
        """Handle a credit phase complete message in order to track the end time, and check if all records have been received."""
        if message.phase != CreditPhase.PROFILING:
            return
        async with self.processing_status_lock:
            if self.final_request_count is None:
                # If for whatever reason the final request count was not set, use the number of completed requests.
                # This would only happen if the credit phase sending complete message was not received by the service.
                self.warning(
                    f"Final request count was not set for profiling phase, using {message.completed:,} as the final request count"
                )
                self.final_request_count = message.completed
            self.end_time_ns = message.end_ns
            self.timeout_triggered = message.timeout_triggered

            self.notice(
                f"All requests have completed, please wait for the results to be processed "
                f"(currently {self.processing_stats.total_records:,} of {self.final_request_count:,} records processed)..."
            )
        # This check is to prevent a race condition where the timing manager processes
        # all records before we have the final request count set.
        await self._check_if_all_records_received()

    @background_task(interval=DEFAULT_RECORDS_PROGRESS_REPORT_INTERVAL, immediate=False)
    async def _report_records_task(self) -> None:
        """Report the records processing stats."""
        if self.processing_stats.processed > 0 or self.processing_stats.errors > 0:
            # Only publish stats if there are records to report
            await self._publish_processing_stats()

    async def _publish_processing_stats(self) -> None:
        """Publish the profile processing stats."""

        async with self.processing_status_lock, self.worker_stats_lock:
            proc_stats = copy.deepcopy(self.processing_stats)
            worker_stats = copy.deepcopy(self.worker_stats)

        message = RecordsProcessingStatsMessage(
            service_id=self.service_id,
            request_ns=time.time_ns(),
            processing_stats=proc_stats,
            worker_stats=worker_stats,
        )
        await self.publish(message)

    @on_command(CommandType.PROCESS_RECORDS)
    async def _on_process_records_command(
        self, message: ProcessRecordsCommand
    ) -> ProcessRecordsResult:
        """Handle the process records command by forwarding it to all of the results processors, and returning the results."""
        self.debug(lambda: f"Received process records command: {message}")
        return await self._process_results(cancelled=message.cancelled)

    @on_command(CommandType.PROFILE_CANCEL)
    async def _on_profile_cancel_command(
        self, message: ProfileCancelCommand
    ) -> ProcessRecordsResult:
        """Handle the profile cancel command by cancelling the streaming post processors."""
        self.debug(lambda: f"Received profile cancel command: {message}")
        async with self.processing_status_lock:
            self.profile_cancelled = True
        return await self._process_results(cancelled=True)

    @background_task(interval=None, immediate=True)
    async def _report_realtime_metrics_task(self) -> None:
        """Report the real-time metrics at a regular interval (only if the UI type is dashboard)."""
        if self.service_config.ui_type != AIPerfUIType.DASHBOARD:
            return
        while not self.stop_requested:
            await asyncio.sleep(DEFAULT_REALTIME_METRICS_INTERVAL)
            async with self.processing_status_lock:
                if (
                    self.processing_stats.total_records
                    == self._previous_realtime_records
                ):
                    continue  # No new records have been processed, so no need to update the metrics
                self._previous_realtime_records = self.processing_stats.processed
            await self._report_realtime_metrics()

    @on_command(CommandType.REALTIME_METRICS)
    async def _on_realtime_metrics_command(
        self, message: RealtimeMetricsCommand
    ) -> None:
        """Handle a real-time metrics command."""
        await self._report_realtime_metrics()

    async def _report_realtime_metrics(self) -> None:
        """Report the real-time metrics."""
        metrics = await self._generate_realtime_metrics()
        if not metrics:
            return
        await self.publish(
            RealtimeMetricsMessage(
                service_id=self.service_id,
                metrics=metrics,
            )
        )

    async def _generate_realtime_metrics(self) -> list[MetricResult]:
        """Generate the real-time metrics for the profile run."""
        results = await asyncio.gather(
            *[
                results_processor.summarize()
                for results_processor in self._metric_results_processors
            ],
            return_exceptions=True,
        )
        return [
            res
            for result in results
            if isinstance(result, list)
            for res in result
            if isinstance(res, MetricResult)
        ]

    async def _process_results(self, cancelled: bool) -> ProcessRecordsResult:
        """Process the results."""
        self.debug(lambda: f"Processing records (cancelled: {cancelled})")

        self.info("Processing records results...")
        results = await asyncio.gather(
            *[
                results_processor.summarize()
                for results_processor in self._metric_results_processors
            ],
            return_exceptions=True,
        )

        records_results, error_results = [], []
        for result in results:
            if isinstance(result, list):
                records_results.extend(result)
            elif isinstance(result, ErrorDetails):
                error_results.append(result)
            elif isinstance(result, BaseException):
                error_results.append(ErrorDetails.from_exception(result))

        result = ProcessRecordsResult(
            results=ProfileResults(
                records=records_results,
                completed=len(records_results),
                start_ns=self.start_time_ns or time.time_ns(),
                end_ns=self.end_time_ns or time.time_ns(),
                error_summary=await self.get_error_summary(),
                was_cancelled=cancelled,
            ),
            errors=error_results,
        )
        self.debug(lambda: f"Process records result: {result}")
        await self.publish(
            ProcessRecordsResultMessage(
                service_id=self.service_id,
                results=result,
            )
        )

        await self._publish_telemetry_results()

        return result

    async def export_telemetry_independently(self) -> TelemetryResults | None:
        """Export telemetry data independently from inference results.

        This method provides a separate export path for telemetry data that doesn't
        interfere with the inference results pipeline.

        Returns:
            TelemetryResults if telemetry data was collected, None otherwise
        """
        async with self._telemetry_hierarchy_lock:
            if not self._telemetry_hierarchy.dcgm_endpoints:
                return None

            telemetry_results = TelemetryResults(
                telemetry_data=self._telemetry_hierarchy,
                start_ns=self.start_time_ns or time.time_ns(),
                end_ns=self.end_time_ns or time.time_ns(),
                endpoints_tested=list(self._telemetry_hierarchy.dcgm_endpoints.keys()),
                endpoints_successful=list(
                    self._telemetry_hierarchy.dcgm_endpoints.keys()
                ),
                error_summary=await self.get_telemetry_error_summary(),
            )

            return telemetry_results

    async def _publish_telemetry_results(self) -> None:
        """Publish telemetry results independently."""
        try:
            telemetry_results = await self.export_telemetry_independently()
            if telemetry_results:
                async with self._telemetry_error_counts_lock:
                    unique_errors = list(self._telemetry_error_counts.keys())

                telemetry_result = ProcessTelemetryResult(
                    results=telemetry_results,
                    errors=unique_errors,
                )

                await self.publish(
                    ProcessTelemetryResultMessage(
                        service_id=self.service_id,
                        telemetry_result=telemetry_result,
                    )
                )
            else:
                await self.publish(
                    ProcessTelemetryResultMessage(
                        service_id=self.service_id,
                        telemetry_result=ProcessTelemetryResult(
                            results=TelemetryResults(
                                telemetry_data=TelemetryHierarchy(),
                                start_ns=self.start_time_ns or time.time_ns(),
                                end_ns=self.end_time_ns or time.time_ns(),
                            ),
                            errors=[],
                        ),
                    )
                )
        except Exception as e:
            self.error(f"Failed to publish telemetry results: {e}")

    async def get_error_summary(self) -> list[ErrorDetailsCount]:
        """Generate a summary of the error records."""
        async with self.error_summary_lock:
            return [
                ErrorDetailsCount(error_details=error_details, count=count)
                for error_details, count in self.error_summary.items()
            ]

    async def get_telemetry_error_summary(self) -> list[ErrorDetailsCount]:
        """Generate a summary of the telemetry error records."""
        async with self._telemetry_error_counts_lock:
            return [
                ErrorDetailsCount(error_details=error_details, count=count)
                for error_details, count in self._telemetry_error_counts.items()
            ]


def main() -> None:
    """Main entry point for the records manager."""

    from aiperf.common.bootstrap import bootstrap_and_run_service

    bootstrap_and_run_service(RecordsManager)


if __name__ == "__main__":
    main()<|MERGE_RESOLUTION|>--- conflicted
+++ resolved
@@ -51,16 +51,12 @@
     ProfileResults,
 )
 from aiperf.common.models.record_models import MetricResult
-<<<<<<< HEAD
 from aiperf.common.models.telemetry_models import (
     ProcessTelemetryResult,
     TelemetryHierarchy,
     TelemetryRecord,
     TelemetryResults,
 )
-=======
-from aiperf.common.models.telemetry_models import TelemetryRecord
->>>>>>> a72f431c
 from aiperf.common.protocols import (
     ResultsProcessorProtocol,
     ServiceProtocol,
@@ -132,6 +128,9 @@
         self._metric_results_processors: list[ResultsProcessorProtocol] = []
         self._telemetry_results_processors: list[TelemetryResultsProcessorProtocol] = []
 
+        self._metric_results_processors: list[ResultsProcessorProtocol] = []
+        self._telemetry_results_processors: list[TelemetryResultsProcessorProtocol] = []
+
         for results_processor_type in ResultsProcessorFactory.get_all_class_types():
             results_processor = ResultsProcessorFactory.create_instance(
                 class_type=results_processor_type,
@@ -143,11 +142,12 @@
                 f"Created results processor: {results_processor_type}: {results_processor.__class__.__name__}"
             )
 
-<<<<<<< HEAD
-=======
-            # Add to appropriate lists based on processor type
->>>>>>> a72f431c
             self._results_processors.append(results_processor)
+
+            if isinstance(results_processor, TelemetryResultsProcessorProtocol):
+                self._telemetry_results_processors.append(results_processor)
+            else:
+                self._metric_results_processors.append(results_processor)
 
             if isinstance(results_processor, TelemetryResultsProcessorProtocol):
                 self._telemetry_results_processors.append(results_processor)
@@ -204,11 +204,7 @@
 
         await self._check_if_all_records_received()
 
-<<<<<<< HEAD
     @on_message(MessageType.TELEMETRY_RECORDS)
-=======
-    @on_pull_message(MessageType.TELEMETRY_RECORDS)
->>>>>>> a72f431c
     async def _on_telemetry_records(self, message: TelemetryRecordsMessage) -> None:
         """Handle telemetry records message from Telemetry Manager.
         The RecordsManager acts as the central hub for all record processing,
@@ -217,7 +213,6 @@
         Args:
             message: Batch of telemetry records from a DCGM collector
         """
-<<<<<<< HEAD
 
         if message.valid:
             await self._send_telemetry_to_results_processors(message.records)
@@ -230,32 +225,6 @@
                 async with self._telemetry_error_counts_lock:
                     self._telemetry_error_counts[message.error] = (
                         self._telemetry_error_counts.get(message.error, 0) + 1
-=======
-        if self.is_trace_enabled:
-            self.trace(
-                f"Received {len(message.records)} telemetry records from {message.collector_id}"
-            )
-
-        if message.valid:
-            # Send telemetry records to telemetry results processor
-            await self._send_telemetry_to_results_processors(message.records)
-
-            # Update processing statistics using same lock pattern as metric records
-            # This ensures telemetry collection is included in overall system health monitoring
-            async with self.processing_status_lock:
-                # Count individual telemetry records, not batch messages
-                self.processing_stats.processed += len(message.records)
-        else:
-            # Handle telemetry collection errors using existing error handling infrastructure
-            async with self.processing_status_lock:
-                self.processing_stats.errors += 1
-
-            if message.error:
-                # Add to error summary for reporting in final results
-                async with self.error_summary_lock:
-                    self.error_summary[message.error] = (
-                        self.error_summary.get(message.error, 0) + 1
->>>>>>> a72f431c
                     )
 
     def _should_include_request_by_duration(
@@ -349,11 +318,29 @@
         self, results: list[dict[MetricTagT, MetricValueTypeT]]
     ) -> None:
         """Send the results to inference metric results processors only."""
+        """Send the results to inference metric results processors only."""
         await asyncio.gather(
             *[
                 results_processor.process_result(result)
                 for results_processor in self._metric_results_processors
+                for results_processor in self._metric_results_processors
                 for result in results
+            ]
+        )
+
+    async def _send_telemetry_to_results_processors(
+        self, telemetry_records: list[TelemetryRecord]
+    ) -> None:
+        """Send individual telemetry records to telemetry results processors only.
+
+        Args:
+            telemetry_records: Batch of records from single collection cycle
+        """
+        await asyncio.gather(
+            *[
+                processor.process_telemetry_record(record)
+                for processor in self._telemetry_results_processors
+                for record in telemetry_records  # Process each record individually
             ]
         )
 
