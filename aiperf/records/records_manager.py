--- conflicted
+++ resolved
@@ -52,7 +52,6 @@
     ProfileResults,
 )
 from aiperf.common.models.record_models import MetricResult
-<<<<<<< HEAD
 from aiperf.common.models.telemetry_models import (
     ProcessTelemetryResult,
     TelemetryHierarchy,
@@ -67,9 +66,7 @@
 from aiperf.common.types import MetricTagT
 from aiperf.metrics.types.min_request_metric import MinRequestTimestampMetric
 from aiperf.metrics.types.request_latency_metric import RequestLatencyMetric
-=======
 from aiperf.common.protocols import ResultsProcessorProtocol, ServiceProtocol
->>>>>>> df86abd0
 from aiperf.records.phase_completion import (
     PhaseCompletionChecker,
 )
@@ -134,19 +131,6 @@
         self._telemetry_results_processors: list[TelemetryResultsProcessorProtocol] = []
 
         for results_processor_type in ResultsProcessorFactory.get_all_class_types():
-<<<<<<< HEAD
-            results_processor = ResultsProcessorFactory.create_instance(
-                class_type=results_processor_type,
-                service_id=self.service_id,
-                service_config=self.service_config,
-                user_config=self.user_config,
-            )
-            self.debug(
-                f"Created results processor: {results_processor_type}: {results_processor.__class__.__name__}"
-            )
-
-            self._results_processors.append(results_processor)
-=======
             try:
                 results_processor = ResultsProcessorFactory.create_instance(
                     class_type=results_processor_type,
@@ -163,7 +147,6 @@
                 self.debug(
                     f"Results processor {results_processor_type} is disabled and will not be used"
                 )
->>>>>>> df86abd0
 
             if isinstance(results_processor, TelemetryResultsProcessorProtocol):
                 self._telemetry_results_processors.append(results_processor)
@@ -358,14 +341,9 @@
         """
         await asyncio.gather(
             *[
-<<<<<<< HEAD
                 results_processor.process_result(result)
                 for results_processor in self._metric_results_processors
                 for result in results
-=======
-                results_processor.process_result(record_data)
-                for results_processor in self._results_processors
->>>>>>> df86abd0
             ]
         )
 
