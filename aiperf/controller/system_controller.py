--- conflicted
+++ resolved
@@ -52,10 +52,7 @@
 from aiperf.common.types import ServiceTypeT
 from aiperf.controller.proxy_manager import ProxyManager
 from aiperf.controller.system_mixins import SignalHandlerMixin
-<<<<<<< HEAD
 from aiperf.controller.system_utils import display_command_errors, extract_errors
-=======
->>>>>>> 2627cf68
 from aiperf.exporters.exporter_manager import ExporterManager
 
 
@@ -121,20 +118,6 @@
         self._profile_results: ProcessRecordsResult | None = None
         self.debug("System Controller created")
 
-<<<<<<< HEAD
-    @property
-    def system_state(self) -> SystemState:
-        """Get the current state of the system."""
-        return self._system_state
-
-    @system_state.setter
-    def system_state(self, state: SystemState) -> None:
-        """Set the current state of the system."""
-        if state == self._system_state:
-            return
-        self.info(f"AIPerf System is {state.name}")
-        self._system_state = state
-=======
     async def request_realtime_metrics(self) -> None:
         """Request real-time metrics from the RecordsManager."""
         await self.send_command_and_wait_for_response(
@@ -143,7 +126,19 @@
                 target_service_type=ServiceType.RECORDS_MANAGER,
             )
         )
->>>>>>> 2627cf68
+
+    @property
+    def system_state(self) -> SystemState:
+        """Get the current state of the system."""
+        return self._system_state
+
+    @system_state.setter
+    def system_state(self, state: SystemState) -> None:
+        """Set the current state of the system."""
+        if state == self._system_state:
+            return
+        self.info(f"AIPerf System is {state.name}")
+        self._system_state = state
 
     async def initialize(self) -> None:
         """We need to override the initialize method to run the proxy manager before the base service initialize.
