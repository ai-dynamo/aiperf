--- conflicted
+++ resolved
@@ -91,10 +91,8 @@
 DEFAULT_WORKER_HEALTH_CHECK_INTERVAL = 2.0
 """Default interval in seconds between worker health check messages."""
 
-<<<<<<< HEAD
 DEFAULT_ZMQ_CONTEXT_TERM_TIMEOUT = 10.0
 """Default timeout for terminating the ZMQ context in seconds."""
-=======
+
 AIPERF_HTTP_CONNECTION_LIMIT = int(os.environ.get("AIPERF_HTTP_CONNECTION_LIMIT", 2500))
-"""Maximum number of concurrent connections for HTTP clients."""
->>>>>>> 3fa13342
+"""Maximum number of concurrent connections for HTTP clients."""