--- conflicted
+++ resolved
@@ -184,18 +184,18 @@
 
 
 ################################################################################
-<<<<<<< HEAD
 # Hook Exceptions
 ################################################################################
 
 
 class UnsupportedHookError(AIPerfError):
     """Exception raised when a hook is defined on a class that does not support it."""
-=======
+
+
+################################################################################
 # Factory Exceptions
 ################################################################################
 
 
 class FactoryCreationError(AIPerfError):
-    """Exception raised when a factory encounters an error while creating a class."""
->>>>>>> 196eb625
+    """Exception raised when a factory encounters an error while creating a class."""