# SPDX-FileCopyrightText: Copyright (c) 2025 NVIDIA CORPORATION & AFFILIATES. All rights reserved.
# SPDX-License-Identifier: Apache-2.0
import json
import time
import uuid
from typing import Any, ClassVar, Literal

import orjson
from pydantic import (
    BaseModel,
    Field,
    SerializeAsAny,
    model_serializer,
)

from aiperf.common.dataset_models import Conversation
from aiperf.common.enums import (
    CommandResponseStatus,
    CommandType,
    CreditPhase,
    MessageType,
    NotificationType,
    ServiceState,
    ServiceType,
)
<<<<<<< HEAD
=======
from aiperf.common.enums.timing import CreditPhase
>>>>>>> 94687a25
from aiperf.common.health_models import ProcessHealth
from aiperf.common.pydantic_utils import ExcludeIfNoneMixin, exclude_if_none
from aiperf.common.record_models import (
    ErrorDetails,
    ParsedResponseRecord,
    RequestRecord,
)
from aiperf.common.worker_models import WorkerPhaseTaskStats

################################################################################
# Abstract Base Message Models
################################################################################


@exclude_if_none(["request_ns", "request_id"])
class Message(ExcludeIfNoneMixin):
    """Base message class for optimized message handling.

    This class provides a base for all messages, including common fields like message_type,
    request_ns, and request_id. It also supports optional field exclusion based on the
    @exclude_if_none decorator.

    Each message model should inherit from this class, set the message_type field,
    and define its own additional fields.
    Optionally, the @exclude_if_none decorator can be used to specify which fields
    should be excluded from the serialized message if they are None.

    Example:
    ```python
    @exclude_if_none(["some_field"])
    class ExampleMessage(Message):
        some_field: int | None = Field(default=None)
        other_field: int = Field(default=1)
    ```
    """

    _exclude_if_none_fields: ClassVar[set[str]] = set()
    """Set of field names that should be excluded from the serialized message if they
    are None. This is set by the @exclude_if_none decorator.
    """

    _message_type_lookup: ClassVar[dict[MessageType, type["Message"]]] = {}

    def __init_subclass__(cls, **kwargs: dict[str, Any]):
        super().__init_subclass__(**kwargs)
        if hasattr(cls, "message_type"):
            cls._message_type_lookup[cls.message_type] = cls

    message_type: MessageType | Any = Field(
        ...,
        description="Type of the message",
    )

    request_ns: int | None = Field(
        default=None,
        description="Timestamp of the request",
    )

    request_id: str | None = Field(
        default=None,
        description="ID of the request",
    )

    @model_serializer
    def _serialize_message(self) -> dict[str, Any]:
        """Serialize the message to a dictionary.

        This method overrides the default serializer to exclude fields that have a
        value of None and have the EXCLUDE_IF_NONE json_schema_extra key set to True.
        """
        return {
            k: v
            for k, v in self
            if not (k in self._exclude_if_none_fields and v is None)
        }

    @classmethod
    def __get_validators__(cls):
        yield cls.from_json

    @classmethod
    def from_json(cls, json_str: str) -> "Message":
        """Fast deserialization without full validation"""
        data = json.loads(json_str)
        message_type = data.get("message_type")
        if not message_type:
            raise ValueError("Missing message_type")

        # Use cached message type lookup
        message_class = cls._message_type_lookup[message_type]
        if not message_class:
            raise ValueError(f"Unknown message type: {message_type}")

        return message_class(**data)

    def to_json(self) -> str:
        """Fast serialization without full validation"""
        return orjson.dumps(self.__dict__).decode("utf-8")


class RequiresRequestNSMixin(Message):
    """Mixin for messages that require a request_ns field."""

    request_ns: int = Field(  # type: ignore[assignment]
        default_factory=time.time_ns,
        description="Timestamp of the request in nanoseconds",
    )


class BaseServiceMessage(Message):
    """Base message that is sent from a service. Requires a service_id field to specify
    the service that sent the message."""

    service_id: str = Field(
        ...,
        description="ID of the service sending the message",
    )


class BaseStatusMessage(BaseServiceMessage):
    """Base message containing status data.
    This message is sent by a service to the system controller to report its status.
    """

    # override request_ns to be auto-filled if not provided
    request_ns: int | None = Field(
        default=time.time_ns(),
        description="Timestamp of the request",
    )
    state: ServiceState = Field(
        ...,
        description="Current state of the service",
    )
    service_type: ServiceType = Field(
        ...,
        description="Type of service",
    )


################################################################################
# Concrete Message Models
################################################################################


class StatusMessage(BaseStatusMessage):
    """Message containing status data.
    This message is sent by a service to the system controller to report its status.
    """

    message_type: Literal[MessageType.STATUS] = MessageType.STATUS


class RegistrationMessage(BaseStatusMessage):
    """Message containing registration data.
    This message is sent by a service to the system controller to register itself.
    """

    message_type: Literal[MessageType.REGISTRATION] = MessageType.REGISTRATION

    state: ServiceState = ServiceState.READY


class HeartbeatMessage(BaseStatusMessage):
    """Message containing heartbeat data.
    This message is sent by a service to the system controller to indicate that it is
    still running.
    """

    message_type: Literal[MessageType.HEARTBEAT] = MessageType.HEARTBEAT


class ProcessRecordsCommandData(BaseModel):
    """Data to send with the process records command."""

    cancelled: bool = Field(
        default=False,
        description="Whether the profile run was cancelled",
    )


class CommandMessage(BaseServiceMessage):
    """Message containing command data.
    This message is sent by the system controller to a service to command it to do something.
    """

    message_type: Literal[MessageType.COMMAND] = MessageType.COMMAND

    command: CommandType = Field(
        ...,
        description="Command to execute",
    )
    command_id: str = Field(
        default_factory=lambda: str(uuid.uuid4()),
        description="Unique identifier for this command. If not provided, a random UUID will be generated.",
    )
    require_response: bool = Field(
        default=False,
        description="Whether a response is required for this command",
    )
    target_service_type: ServiceType | None = Field(
        default=None,
        description="Type of the service to send the command to. "
        "If both `target_service_type` and `target_service_id` are None, the command is "
        "sent to all services.",
    )
    target_service_id: str | None = Field(
        default=None,
        description="ID of the target service to send the command to. "
        "If both `target_service_type` and `target_service_id` are None, the command is "
        "sent to all services.",
    )
    data: SerializeAsAny[ProcessRecordsCommandData | BaseModel | None] = Field(
        default=None,
        description="Data to send with the command",
    )


class CommandResponseMessage(BaseServiceMessage):
    """Message containing a command response.
    This message is sent by a component service to the system controller to respond to a command.
    """

    message_type: Literal[MessageType.COMMAND_RESPONSE] = MessageType.COMMAND_RESPONSE

    command: CommandType = Field(
        ...,
        description="Command type that is being responded to",
    )
    command_id: str = Field(
        ..., description="The ID of the command that is being responded to"
    )
    status: CommandResponseStatus = Field(..., description="The status of the command")
    data: SerializeAsAny[BaseModel | None] = Field(
        default=None,
        description="Data to send with the command response if the command succeeded",
    )
    error: ErrorDetails | None = Field(
        default=None,
        description="Error information if the command failed",
    )


class ErrorMessage(Message):
    """Message containing error data."""

    message_type: Literal[MessageType.ERROR] = MessageType.ERROR

    error: ErrorDetails = Field(..., description="Error information")


class NotificationMessage(BaseServiceMessage):
    """Message containing a notification from a service. This is used to notify other services of events."""

    message_type: Literal[MessageType.NOTIFICATION] = MessageType.NOTIFICATION

    notification_type: NotificationType = Field(
        ...,
        description="The type of notification",
    )

    data: SerializeAsAny[BaseModel | None] = Field(
        default=None,
        description="Data to send with the notification",
    )


class BaseServiceErrorMessage(BaseServiceMessage):
    """Base message containing error data."""

    message_type: Literal[MessageType.SERVICE_ERROR] = MessageType.SERVICE_ERROR

    error: ErrorDetails = Field(..., description="Error information")


class ConversationRequestMessage(BaseServiceMessage):
    """Message for a conversation request."""

    message_type: Literal[MessageType.CONVERSATION_REQUEST] = (
        MessageType.CONVERSATION_REQUEST
    )

    conversation_id: str | None = Field(
        default=None, description="The session ID of the conversation"
    )
    credit_phase: CreditPhase | None = Field(
        default=None,
        description="The type of credit phase (either warmup or profiling). If not provided, the timing manager will use the default credit phase.",
    )


class ConversationResponseMessage(BaseServiceMessage):
    """Message for a conversation response."""

    message_type: Literal[MessageType.CONVERSATION_RESPONSE] = (
        MessageType.CONVERSATION_RESPONSE
    )
    conversation: Conversation = Field(..., description="The conversation data")


class InferenceResultsMessage(BaseServiceMessage):
    """Message for a inference results."""

    message_type: Literal[MessageType.INFERENCE_RESULTS] = MessageType.INFERENCE_RESULTS

    record: SerializeAsAny[RequestRecord] = Field(
        ..., description="The inference results record"
    )


class ParsedInferenceResultsMessage(BaseServiceMessage):
    """Message for a parsed inference results."""

    message_type: Literal[MessageType.PARSED_INFERENCE_RESULTS] = (
        MessageType.PARSED_INFERENCE_RESULTS
    )

    record: SerializeAsAny[ParsedResponseRecord] = Field(
        ..., description="The post process results record"
    )


class DatasetTimingRequest(BaseServiceMessage):
    """Message for a dataset timing request."""

    message_type: Literal[MessageType.DATASET_TIMING_REQUEST] = (
        MessageType.DATASET_TIMING_REQUEST
    )


class DatasetTimingResponse(BaseServiceMessage):
    """Message for a dataset timing response."""

    message_type: Literal[MessageType.DATASET_TIMING_RESPONSE] = (
        MessageType.DATASET_TIMING_RESPONSE
    )

    timing_data: list[tuple[int, str]] = Field(
        ...,
        description="The timing data of the dataset. Tuple of (timestamp, conversation_id)",
    )


################################################################################
# Credit Messages
################################################################################


class CreditDropMessage(BaseServiceMessage):
    """Message indicating that a credit has been dropped.
    This message is sent by the timing manager to workers to indicate that credit(s)
    have been dropped.
    """

    message_type: Literal[MessageType.CREDIT_DROP] = MessageType.CREDIT_DROP

    phase: CreditPhase = Field(..., description="The type of credit phase")
    conversation_id: str | None = Field(
        default=None, description="The ID of the conversation, if applicable."
    )
    credit_drop_ns: int | None = Field(
        default=None,
        description="Timestamp of the credit drop, if applicable. None means send ASAP.",
    )


class CreditReturnMessage(BaseServiceMessage):
    """Message indicating that a credit has been returned.
    This message is sent by a worker to the timing manager to indicate that work has
    been completed.
    """

    message_type: Literal[MessageType.CREDIT_RETURN] = MessageType.CREDIT_RETURN

    phase: CreditPhase = Field(
        ...,
        description="The type of credit phase",
    )
    conversation_id: str | None = Field(
        default=None, description="The ID of the conversation, if applicable."
    )
    credit_drop_ns: int | None = Field(
        default=None,
        description="Timestamp of the original credit drop, if applicable.",
    )
    delayed_ns: int | None = Field(
        default=None,
        ge=0,
        description="The number of nanoseconds the credit drop was delayed by, or None if the credit was sent on time. "
        "NOTE: This is only applicable if credit_drop_ns is not None.",
    )
    pre_inference_ns: int | None = Field(
        default=None,
        description="The latency of the credit in nanoseconds from when it was first received to when the inference request was sent.",
        ge=0,
    )

    @property
    def delayed(self) -> bool:
        return self.delayed_ns is not None


class CreditPhaseStartMessage(BaseServiceMessage):
    """Message for credit phase start. Sent by the TimingManager to report that a credit phase has started."""

    message_type: Literal[MessageType.CREDIT_PHASE_START] = (
        MessageType.CREDIT_PHASE_START
    )
    phase: CreditPhase = Field(..., description="The type of credit phase")
    start_ns: int = Field(
        ge=1,
        description="The start time of the credit phase in nanoseconds.",
    )
    total_requests: int | None = Field(
        default=None,
        ge=1,
        description="The total number of expected credits. If None, the phase is not request count based.",
    )
    expected_duration_ns: int | None = Field(
        default=None,
        ge=1,
        description="The expected duration of the credit phase in nanoseconds. If None, the phase is not time based.",
    )


class CreditPhaseProgressMessage(BaseServiceMessage):
    """Sent by the TimingManager to report the progress of a credit phase."""

    message_type: Literal[MessageType.CREDIT_PHASE_PROGRESS] = (
        MessageType.CREDIT_PHASE_PROGRESS
    )
    phase: CreditPhase = Field(..., description="The type of credit phase")
    sent: int = Field(default=0, description="The number of sent credits")
    completed: int = Field(
        default=0,
        description="The number of completed credits (returned from the workers)",
    )


class CreditPhaseSendingCompleteMessage(BaseServiceMessage):
    """Message for credit phase sending complete. Sent by the TimingManager to report that a credit phase has completed sending."""

    message_type: Literal[MessageType.CREDIT_PHASE_SENDING_COMPLETE] = (
        MessageType.CREDIT_PHASE_SENDING_COMPLETE
    )
    phase: CreditPhase = Field(..., description="The type of credit phase")
    sent_end_ns: int | None = Field(
        default=None,
        description="The time of the last sent credit in nanoseconds. If None, the phase has not sent all credits.",
    )


class CreditPhaseCompleteMessage(BaseServiceMessage):
    """Message for credit phase complete. Sent by the TimingManager to report that a credit phase has completed."""

    message_type: Literal[MessageType.CREDIT_PHASE_COMPLETE] = (
        MessageType.CREDIT_PHASE_COMPLETE
    )
    phase: CreditPhase = Field(..., description="The type of credit phase")
    end_ns: int | None = Field(
        default=None,
        ge=1,
        description="The time in which the last credit was returned from the workers in nanoseconds. If None, the phase has not completed.",
    )


class CreditsCompleteMessage(BaseServiceMessage):
    """Credits complete message sent by the TimingManager to the System controller to signify all Credit Phases
    have been completed."""

    message_type: Literal[MessageType.CREDITS_COMPLETE] = MessageType.CREDITS_COMPLETE


################################################################################
# Worker Messages
################################################################################


class WorkerHealthMessage(BaseServiceMessage):
    """Message for a worker health check."""
<<<<<<< HEAD

    message_type: Literal[MessageType.WORKER_HEALTH] = MessageType.WORKER_HEALTH

    process: ProcessHealth = Field(..., description="The health of the worker process")

=======

    message_type: Literal[MessageType.WORKER_HEALTH] = MessageType.WORKER_HEALTH

    process: ProcessHealth = Field(..., description="The health of the worker process")

>>>>>>> 94687a25
    # Worker specific fields
    task_stats: dict[CreditPhase, WorkerPhaseTaskStats] = Field(
        ...,
        description="Stats for the tasks that have been sent to the worker, keyed by the credit phase",
    )

    @property
    def total_tasks(self) -> int:
        """The total number of tasks that have been sent to the worker."""
        return sum(task_stats.total for task_stats in self.task_stats.values())

    @property
    def completed_tasks(self) -> int:
        """The number of tasks that have been completed by the worker."""
        return sum(task_stats.completed for task_stats in self.task_stats.values())

    @property
    def failed_tasks(self) -> int:
        """The number of tasks that have failed by the worker."""
        return sum(task_stats.failed for task_stats in self.task_stats.values())

    @property
    def in_progress_tasks(self) -> int:
        """The number of tasks that are currently in progress by the worker."""
        return sum(task_stats.in_progress for task_stats in self.task_stats.values())

    @property
    def error_rate(self) -> float:
        """The error rate of the worker."""
        if self.total_tasks == 0:
            return 0
        return self.failed_tasks / self.total_tasks<|MERGE_RESOLUTION|>--- conflicted
+++ resolved
@@ -17,16 +17,12 @@
 from aiperf.common.enums import (
     CommandResponseStatus,
     CommandType,
-    CreditPhase,
     MessageType,
     NotificationType,
     ServiceState,
     ServiceType,
 )
-<<<<<<< HEAD
-=======
 from aiperf.common.enums.timing import CreditPhase
->>>>>>> 94687a25
 from aiperf.common.health_models import ProcessHealth
 from aiperf.common.pydantic_utils import ExcludeIfNoneMixin, exclude_if_none
 from aiperf.common.record_models import (
@@ -506,19 +502,11 @@
 
 class WorkerHealthMessage(BaseServiceMessage):
     """Message for a worker health check."""
-<<<<<<< HEAD
 
     message_type: Literal[MessageType.WORKER_HEALTH] = MessageType.WORKER_HEALTH
 
     process: ProcessHealth = Field(..., description="The health of the worker process")
 
-=======
-
-    message_type: Literal[MessageType.WORKER_HEALTH] = MessageType.WORKER_HEALTH
-
-    process: ProcessHealth = Field(..., description="The health of the worker process")
-
->>>>>>> 94687a25
     # Worker specific fields
     task_stats: dict[CreditPhase, WorkerPhaseTaskStats] = Field(
         ...,
