# SPDX-FileCopyrightText: Copyright (c) 2025 NVIDIA CORPORATION & AFFILIATES. All rights reserved.
# SPDX-License-Identifier: Apache-2.0
import json
import time
from typing import Any, ClassVar

import orjson
from pydantic import (
    Field,
    model_serializer,
)

from aiperf.common.enums.message_enums import MessageType
from aiperf.common.models import (
    ErrorDetails,
    ExcludeIfNoneMixin,
    exclude_if_none,
)
from aiperf.common.types import MessageTypeT


@exclude_if_none(["request_ns", "request_id"])
class Message(ExcludeIfNoneMixin):
    """Base message class for optimized message handling.

    This class provides a base for all messages, including common fields like message_type,
    request_ns, and request_id. It also supports optional field exclusion based on the
    @exclude_if_none decorator.

    Each message model should inherit from this class, set the message_type field,
    and define its own additional fields.
    Optionally, the @exclude_if_none decorator can be used to specify which fields
    should be excluded from the serialized message if they are None.

    Example:
    ```python
    @exclude_if_none(["some_field"])
    class ExampleMessage(Message):
        some_field: int | None = Field(default=None)
        other_field: int = Field(default=1)
    ```
    """

    _exclude_if_none_fields: ClassVar[set[str]] = set()
    """Set of field names that should be excluded from the serialized message if they
    are None. This is set by the @exclude_if_none decorator.
    """

    _message_type_lookup: ClassVar[dict[MessageTypeT, type["Message"]]] = {}

    def __init_subclass__(cls, **kwargs):
        super().__init_subclass__(**kwargs)
        if hasattr(cls, "message_type"):
            cls._message_type_lookup[cls.message_type] = cls

    message_type: MessageTypeT = Field(
        ...,
        description="The type of the message. Must be set in the subclass.",
    )

    request_ns: int | None = Field(
        default=None,
        description="Timestamp of the request",
    )

    request_id: str | None = Field(
        default=None,
        description="ID of the request",
    )

    @model_serializer
    def _serialize_message(self) -> dict[str, Any]:
        """Serialize the message to a dictionary.

        This method overrides the default serializer to exclude fields that have a
        value of None and have the EXCLUDE_IF_NONE json_schema_extra key set to True.
        """
        return {
            k: v
            for k, v in self
            if not (k in self._exclude_if_none_fields and v is None)
        }

    @classmethod
    def __get_validators__(cls):
        yield cls.from_json

    @classmethod
    def from_json(cls, json_str: str | bytes | bytearray) -> "Message":
        """Deserialize a message from a JSON string, attempting to auto-detect the message type.
        NOTE: If you already know the message type, use the more performant :meth:`from_json_with_type` instead."""
        data = json.loads(json_str)
        message_type = data.get("message_type")
        if not message_type:
            raise ValueError(f"Missing message_type: {json_str}")

        # Use cached message type lookup
        message_class = cls._message_type_lookup.get(message_type)
        if message_class is None:
            raise ValueError(f"Unknown message type: {message_type}")

        return message_class.model_validate(data)

    @classmethod
    def from_json_with_type(
        cls, message_type: MessageTypeT, json_str: str | bytes | bytearray
    ) -> "Message":
        """Deserialize a message from a JSON string with a specific message type.
        NOTE: This is more performant than :meth:`from_json` because it does not need to
        convert the JSON string to a dictionary first."""
        # Use cached message type lookup
<<<<<<< HEAD
        message_class = cls._message_type_lookup[message_type]
        if not message_class:
=======
        message_class = cls._message_type_lookup.get(message_type)
        if message_class is None:
>>>>>>> 4dd5325c
            raise ValueError(f"Unknown message type: {message_type}")
        return message_class.model_validate_json(json_str)

    def to_json(self) -> str:
        """Fast serialization without full validation"""
        return orjson.dumps(self.__dict__).decode("utf-8")


class RequiresRequestNSMixin(Message):
    """Mixin for messages that require a request_ns field."""

    request_ns: int = Field(  # type: ignore[assignment]
        default_factory=time.time_ns,
        description="Timestamp of the request in nanoseconds",
    )


class ErrorMessage(Message):
    """Message containing error data."""

    message_type: MessageTypeT = MessageType.ERROR

    error: ErrorDetails = Field(..., description="Error information")<|MERGE_RESOLUTION|>--- conflicted
+++ resolved
@@ -109,13 +109,8 @@
         NOTE: This is more performant than :meth:`from_json` because it does not need to
         convert the JSON string to a dictionary first."""
         # Use cached message type lookup
-<<<<<<< HEAD
-        message_class = cls._message_type_lookup[message_type]
-        if not message_class:
-=======
         message_class = cls._message_type_lookup.get(message_type)
         if message_class is None:
->>>>>>> 4dd5325c
             raise ValueError(f"Unknown message type: {message_type}")
         return message_class.model_validate_json(json_str)
 
