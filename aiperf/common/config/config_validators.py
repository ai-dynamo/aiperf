--- conflicted
+++ resolved
@@ -1,20 +1,13 @@
 # SPDX-FileCopyrightText: Copyright (c) 2025 NVIDIA CORPORATION & AFFILIATES. All rights reserved.
 # SPDX-License-Identifier: Apache-2.0
 
-<<<<<<< HEAD
-import json
 from collections.abc import Sequence
-=======
->>>>>>> e2b17071
 from enum import Enum
 from pathlib import Path
 from typing import Any
 
-<<<<<<< HEAD
+import orjson
 from cyclopts.token import Token
-=======
-import orjson
->>>>>>> e2b17071
 
 from aiperf.common.enums import ServiceType
 from aiperf.common.utils import load_json_str
