--- conflicted
+++ resolved
@@ -1,13 +1,9 @@
 # SPDX-FileCopyrightText: Copyright (c) 2025 NVIDIA CORPORATION & AFFILIATES. All rights reserved.
 # SPDX-License-Identifier: Apache-2.0
 
-<<<<<<< HEAD
+import sys
 from pathlib import Path
-from typing import Annotated
-=======
-import sys
 from typing import Annotated, Any
->>>>>>> 9a6e5444
 
 from pydantic import Field, model_validator
 from typing_extensions import Self
@@ -102,7 +98,15 @@
         ),
     ] = LoadGeneratorConfig()
 
-<<<<<<< HEAD
+    cli_command: Annotated[
+        str | None,
+        Field(
+            default=None,
+            description="The CLI command for the user config.",
+        ),
+        DisableCLI(reason="This is automatically set by the CLI"),
+    ] = None
+
     @model_validator(mode="after")
     def _compute_config(self) -> Self:
         """Compute additional configuration.
@@ -161,18 +165,8 @@
                 return "fixed_schedule"
             case _:
                 raise ValueError(f"Unknown timing mode '{self._timing_mode}'.")
-=======
-    cli_command: Annotated[
-        str | None,
-        Field(
-            default=None,
-            description="The CLI command for the user config.",
-        ),
-        DisableCLI(reason="This is automatically set by the CLI"),
-    ] = None
 
     @property
     def timing_mode(self) -> TimingMode:
         """Get the timing mode based on the user config."""
-        return self._timing_mode
->>>>>>> 9a6e5444
+        return self._timing_mode