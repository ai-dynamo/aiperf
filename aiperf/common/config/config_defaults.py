--- conflicted
+++ resolved
@@ -6,12 +6,9 @@
 
 from aiperf.common.enums import (
     AudioFormat,
-<<<<<<< HEAD
     CommunicationBackend,
+    CustomDatasetType,
     EndpointType,
-=======
-    CustomDatasetType,
->>>>>>> 2796d0b5
     ImageFormat,
     ModelSelectionStrategy,
     RequestRateMode,
@@ -48,20 +45,14 @@
 
 @dataclass(frozen=True)
 class InputDefaults:
-<<<<<<< HEAD
     BATCH_SIZE = 1
     EXTRA = {}
-=======
-    EXTRA = ""
->>>>>>> 2796d0b5
     GOODPUT = {}
     HEADERS = {}
     FILE = None
-<<<<<<< HEAD
+    CUSTOM_DATASET_TYPE = CustomDatasetType.TRACE
+    RANDOM_SEED = None
     NUM_DATASET_ENTRIES = 100
-=======
-    CUSTOM_DATASET_TYPE = CustomDatasetType.TRACE
->>>>>>> 2796d0b5
     RANDOM_SEED = None
 
 
