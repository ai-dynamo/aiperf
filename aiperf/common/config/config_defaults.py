# SPDX-FileCopyrightText: Copyright (c) 2025 NVIDIA CORPORATION & AFFILIATES. All rights reserved.
# SPDX-License-Identifier: Apache-2.0

from dataclasses import dataclass
from pathlib import Path

from aiperf.common.enums import (
    AIPerfLogLevel,
    AudioFormat,
    CommunicationBackend,
    CustomDatasetType,
    EndpointType,
    ImageFormat,
    ModelSelectionStrategy,
    RequestRateMode,
    ServiceRunType,
    TimingMode,
)


#
# Config Defaults
@dataclass(frozen=True)
class UserDefaults:
    MODEL_NAMES = None  # This must be set by the user


@dataclass(frozen=True)
class CLIDefaults:
    TEMPLATE_FILENAME = "aiperf_config.yaml"


@dataclass(frozen=True)
class EndPointDefaults:
    MODEL_SELECTION_STRATEGY = ModelSelectionStrategy.ROUND_ROBIN
    CUSTOM = None
    TYPE = EndpointType.OPENAI_CHAT_COMPLETIONS
    STREAMING = True
    SERVER_METRICS_URLS = ["http://localhost:8002/metrics"]
    URL = "localhost:8080"
    GRPC_METHOD = ""
    TIMEOUT = 30.0
    API_KEY = None


@dataclass(frozen=True)
class InputDefaults:
    BATCH_SIZE = 1
    EXTRA = {}
    GOODPUT = {}
    HEADERS = {}
    FILE = None
    CUSTOM_DATASET_TYPE = CustomDatasetType.TRACE
    RANDOM_SEED = None
    NUM_DATASET_ENTRIES = 100
    FIXED_SCHEDULE = False


@dataclass(frozen=True)
class AudioDefaults:
    BATCH_SIZE = 1
    LENGTH_MEAN = 0.0
    LENGTH_STDDEV = 0.0
    FORMAT = AudioFormat.WAV
    DEPTHS = [16]
    SAMPLE_RATES = [16.0]
    NUM_CHANNELS = 1


@dataclass(frozen=True)
class ImageDefaults:
    BATCH_SIZE = 1
    WIDTH_MEAN = 0.0
    WIDTH_STDDEV = 0.0
    HEIGHT_MEAN = 0.0
    HEIGHT_STDDEV = 0.0
    FORMAT = ImageFormat.PNG


@dataclass(frozen=True)
class PromptDefaults:
    BATCH_SIZE = 1


@dataclass(frozen=True)
class InputTokensDefaults:
    MEAN = 550
    STDDEV = 0.0
    BLOCK_SIZE = 512


@dataclass(frozen=True)
class OutputTokensDefaults:
    MEAN = 0
    DETERMINISTIC = False
    STDDEV = 0


@dataclass(frozen=True)
class PrefixPromptDefaults:
    POOL_SIZE = 0
    LENGTH = 0


@dataclass(frozen=True)
class ConversationDefaults:
    NUM = 100


@dataclass(frozen=True)
class TurnDefaults:
    MEAN = 1
    STDDEV = 0


@dataclass(frozen=True)
class TurnDelayDefaults:
    MEAN = 0.0
    STDDEV = 0.0
    RATIO = 1.0


@dataclass(frozen=True)
class OutputDefaults:
    ARTIFACT_DIRECTORY = Path("./artifacts")


@dataclass(frozen=True)
class TokenizerDefaults:
    NAME = ""
    REVISION = "main"
    TRUST_REMOTE_CODE = False


@dataclass(frozen=True)
class OutputTokenDefaults:
    MEAN = None
    DETERMINISTIC = False
    STDDEV = 0


@dataclass(frozen=True)
class ServiceDefaults:
    SERVICE_RUN_TYPE = ServiceRunType.MULTIPROCESSING
    COMM_BACKEND = CommunicationBackend.ZMQ_IPC
    COMM_CONFIG = None
    HEARTBEAT_TIMEOUT = 60.0
    REGISTRATION_TIMEOUT = 60.0
    COMMAND_TIMEOUT = 10.0
    HEARTBEAT_INTERVAL = 1.0
    MIN_WORKERS = None
    MAX_WORKERS = None
<<<<<<< HEAD
    LOG_LEVEL = AIPerfLogLevel.INFO
=======
    LOG_LEVEL = "INFO"
    VERBOSE = False
    EXTRA_VERBOSE = False
>>>>>>> ad656f13
    DISABLE_UI = False
    ENABLE_UVLOOP = True
    RESULT_PARSER_SERVICE_COUNT = 2
    ENABLE_YAPPI = False
    DEBUG_SERVICES = None
    PROGRESS_REPORT_INTERVAL_SECONDS = 1.0


@dataclass(frozen=True)
class LoadGeneratorDefaults:
    CONCURRENCY = 1
    REQUEST_RATE = None
    REQUEST_COUNT = 10
    WARMUP_REQUEST_COUNT = 0
    CONCURRENCY_RAMP_UP_TIME = None
    REQUEST_RATE_MODE = RequestRateMode.POISSON
    TIMING_MODE = TimingMode.CONCURRENCY


@dataclass(frozen=True)
class MeasurementDefaults:
    MEASUREMENT_INTERVAL = 10_000
    STABILITY_PERCENTAGE = 0.95


# TODO: Enable this when we implement the sweep command
# @dataclass(frozen=True)
# class SweepParamDefaults:
#     VALUES = None
#     ORDER = SweepParamOrder.ASCENDING
#     COMPLETION_TRIGGER = SweepCompletionTrigger.COMPLETED_PROFILES
#     START = None
#     STEP = None
#     END = None
#     MAX_PROFILES = None


# TODO: Enable this when we implement the sweep command
# @dataclass(frozen=True)
# class SweepDefaults:
#     PARAMS = None
#     ORDER = SweepMultiParamOrder.DEPTH_FIRST<|MERGE_RESOLUTION|>--- conflicted
+++ resolved
@@ -150,13 +150,9 @@
     HEARTBEAT_INTERVAL = 1.0
     MIN_WORKERS = None
     MAX_WORKERS = None
-<<<<<<< HEAD
     LOG_LEVEL = AIPerfLogLevel.INFO
-=======
-    LOG_LEVEL = "INFO"
     VERBOSE = False
     EXTRA_VERBOSE = False
->>>>>>> ad656f13
     DISABLE_UI = False
     ENABLE_UVLOOP = True
     RESULT_PARSER_SERVICE_COUNT = 2
