# SPDX-FileCopyrightText: Copyright (c) 2025 NVIDIA CORPORATION & AFFILIATES. All rights reserved.
# SPDX-License-Identifier: Apache-2.0

from dataclasses import dataclass
from pathlib import Path

from aiperf.common.enums import (
    AudioFormat,
    CommunicationBackend,
    CustomDatasetType,
    EndpointType,
    ImageFormat,
    ModelSelectionStrategy,
    RequestRateMode,
    ServiceRunType,
    TimingMode,
)


#
# Config Defaults
@dataclass(frozen=True)
class UserDefaults:
    MODEL_NAMES = None  # This must be set by the user


@dataclass(frozen=True)
class CLIDefaults:
    TEMPLATE_FILENAME = "aiperf_config.yaml"


@dataclass(frozen=True)
class EndPointDefaults:
    MODEL_SELECTION_STRATEGY = ModelSelectionStrategy.ROUND_ROBIN
    CUSTOM = None
    TYPE = EndpointType.OPENAI_CHAT_COMPLETIONS
    STREAMING = True
    SERVER_METRICS_URLS = ["http://localhost:8002/metrics"]
    URL = "localhost:8080"
    GRPC_METHOD = ""
    TIMEOUT = 30.0
    API_KEY = None


@dataclass(frozen=True)
class InputDefaults:
    BATCH_SIZE = 1
    EXTRA = {}
    GOODPUT = {}
    HEADERS = {}
    FILE = None
    CUSTOM_DATASET_TYPE = CustomDatasetType.TRACE
    RANDOM_SEED = None
    NUM_DATASET_ENTRIES = 100
<<<<<<< HEAD
    RANDOM_SEED = None
    FIXED_SCHEDULE = False
=======
>>>>>>> ad114e46


@dataclass(frozen=True)
class AudioDefaults:
    BATCH_SIZE = 1
    LENGTH_MEAN = 0.0
    LENGTH_STDDEV = 0.0
    FORMAT = AudioFormat.WAV
    DEPTHS = [16]
    SAMPLE_RATES = [16.0]
    NUM_CHANNELS = 1


@dataclass(frozen=True)
class ImageDefaults:
    BATCH_SIZE = 1
    WIDTH_MEAN = 0.0
    WIDTH_STDDEV = 0.0
    HEIGHT_MEAN = 0.0
    HEIGHT_STDDEV = 0.0
    FORMAT = ImageFormat.PNG


@dataclass(frozen=True)
class PromptDefaults:
    BATCH_SIZE = 1


@dataclass(frozen=True)
class InputTokensDefaults:
    MEAN = 550
    STDDEV = 0.0
    BLOCK_SIZE = 512


@dataclass(frozen=True)
class OutputTokensDefaults:
    MEAN = 0
    DETERMINISTIC = False
    STDDEV = 0


@dataclass(frozen=True)
class PrefixPromptDefaults:
    POOL_SIZE = 0
    LENGTH = 0


@dataclass(frozen=True)
class ConversationDefaults:
    NUM = 100


@dataclass(frozen=True)
class TurnDefaults:
    MEAN = 1
    STDDEV = 0


@dataclass(frozen=True)
class TurnDelayDefaults:
    MEAN = 0.0
    STDDEV = 0.0
    RATIO = 1.0


@dataclass(frozen=True)
class OutputDefaults:
    ARTIFACT_DIRECTORY = Path("./artifacts")


@dataclass(frozen=True)
class TokenizerDefaults:
    NAME = ""
    REVISION = "main"
    TRUST_REMOTE_CODE = False


@dataclass(frozen=True)
class OutputTokenDefaults:
    MEAN = None
    DETERMINISTIC = False
    STDDEV = 0


@dataclass(frozen=True)
class ServiceDefaults:
    SERVICE_RUN_TYPE = ServiceRunType.MULTIPROCESSING
    COMM_BACKEND = CommunicationBackend.ZMQ_IPC
    COMM_CONFIG = None
    HEARTBEAT_TIMEOUT = 60.0
    REGISTRATION_TIMEOUT = 60.0
    COMMAND_TIMEOUT = 10.0
    HEARTBEAT_INTERVAL = 1.0
    MIN_WORKERS = None
    MAX_WORKERS = None
    LOG_LEVEL = "INFO"
    VERBOSE = False
    EXTRA_VERBOSE = False
    DISABLE_UI = False
    ENABLE_UVLOOP = True
    RESULT_PARSER_SERVICE_COUNT = 2
    ENABLE_YAPPI = False
    DEBUG_SERVICES = None
    PROGRESS_REPORT_INTERVAL_SECONDS = 1.0


@dataclass(frozen=True)
class LoadGeneratorDefaults:
    CONCURRENCY = 1
    REQUEST_RATE = None
    REQUEST_COUNT = 10
    WARMUP_REQUEST_COUNT = 0
    CONCURRENCY_RAMP_UP_TIME = None
    REQUEST_RATE_MODE = RequestRateMode.POISSON
    TIMING_MODE = TimingMode.CONCURRENCY


@dataclass(frozen=True)
class MeasurementDefaults:
    MEASUREMENT_INTERVAL = 10_000
    STABILITY_PERCENTAGE = 0.95


# TODO: Enable this when we implement the sweep command
# @dataclass(frozen=True)
# class SweepParamDefaults:
#     VALUES = None
#     ORDER = SweepParamOrder.ASCENDING
#     COMPLETION_TRIGGER = SweepCompletionTrigger.COMPLETED_PROFILES
#     START = None
#     STEP = None
#     END = None
#     MAX_PROFILES = None


# TODO: Enable this when we implement the sweep command
# @dataclass(frozen=True)
# class SweepDefaults:
#     PARAMS = None
#     ORDER = SweepMultiParamOrder.DEPTH_FIRST<|MERGE_RESOLUTION|>--- conflicted
+++ resolved
@@ -52,11 +52,7 @@
     CUSTOM_DATASET_TYPE = CustomDatasetType.TRACE
     RANDOM_SEED = None
     NUM_DATASET_ENTRIES = 100
-<<<<<<< HEAD
-    RANDOM_SEED = None
     FIXED_SCHEDULE = False
-=======
->>>>>>> ad114e46
 
 
 @dataclass(frozen=True)
