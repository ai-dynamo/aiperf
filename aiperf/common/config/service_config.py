--- conflicted
+++ resolved
@@ -185,17 +185,10 @@
     enable_yappi: Annotated[
         bool,
         Field(
-<<<<<<< HEAD
-            description="[Developer use only] Enable yappi profiling (Yet Another Python Profiler). This can be used in the "
-            "development of AIPerf in order to find performance bottlenecks across the various services. The output '*.prof' "
-            "files can be viewed with snakeviz. Requires yappi and snakeviz to be installed. "
-            "Run 'pip install yappi snakeviz'.",
-=======
             description="[Developer use only] Enable yappi profiling (Yet Another Python Profiler) to profile AIPerf's internal python code. "
             "This can be used in the development of AIPerf in order to find performance bottlenecks across the various services. "
             "The output '*.prof' files can be viewed with snakeviz. Requires yappi and snakeviz to be installed. "
             "Run 'pip install yappi snakeviz' to install them.",
->>>>>>> a553b865
         ),
         cyclopts.Parameter(
             name=("--enable-yappi-profiling"),
@@ -213,7 +206,6 @@
             name=("--debug-service"),
         ),
         BeforeValidator(parse_service_types),
-<<<<<<< HEAD
     ] = ServiceDefaults.DEBUG_SERVICES
 
     worker_health_check_interval: Annotated[
@@ -241,7 +233,4 @@
     #     Field(
     #         description="One or more plugins to load. If not specified, the plugins will be loaded from the default plugins directory.",
     #     ),
-    # ] = ServiceDefaults.PLUGINS
-=======
-    ] = ServiceDefaults.DEBUG_SERVICES
->>>>>>> a553b865
+    # ] = ServiceDefaults.PLUGINS