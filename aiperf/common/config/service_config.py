--- conflicted
+++ resolved
@@ -1,10 +1,6 @@
 # SPDX-FileCopyrightText: Copyright (c) 2025 NVIDIA CORPORATION & AFFILIATES. All rights reserved.
 # SPDX-License-Identifier: Apache-2.0
-<<<<<<< HEAD
-from typing import Annotated, Any
-=======
-from typing import Annotated, Literal
->>>>>>> ad656f13
+from typing import Annotated
 
 import cyclopts
 from pydantic import BeforeValidator, Field, model_validator
@@ -37,9 +33,9 @@
     def validate_log_level_from_verbose_flags(self) -> Self:
         """Set log level based on verbose flags."""
         if self.extra_verbose:
-            self.log_level = "TRACE"
+            self.log_level = AIPerfLogLevel.TRACE
         elif self.verbose:
-            self.log_level = "DEBUG"
+            self.log_level = AIPerfLogLevel.DEBUG
         return self
 
     @model_validator(mode="after")
@@ -148,20 +144,7 @@
     ] = ServiceDefaults.MAX_WORKERS
 
     log_level: Annotated[
-<<<<<<< HEAD
         AIPerfLogLevel,
-=======
-        Literal[
-            "DEBUG",
-            "INFO",
-            "WARNING",
-            "ERROR",
-            "CRITICAL",
-            "TRACE",
-            "NOTICE",
-            "SUCCESS",
-        ],
->>>>>>> ad656f13
         Field(
             description="Logging level",
         ),
