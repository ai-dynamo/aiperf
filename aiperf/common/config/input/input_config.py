--- conflicted
+++ resolved
@@ -25,20 +25,17 @@
     A configuration class for defining input related settings.
     """
 
-<<<<<<< HEAD
-    batch_size: Annotated[
-        int,
-        Field(
-            description="The batch size of text requests GenAI-Perf should send.\n"
-            "This is currently supported with the embeddings and rankings endpoint types",
-        ),
-        cyclopts.Parameter(
-            name=("--batch-size"),
-        ),
-    ] = InputDefaults.BATCH_SIZE
+    # batch_size: Annotated[
+    #     int,
+    #     Field(
+    #         description="The batch size of text requests AIPerf should send.\n"
+    #         "This is currently supported with the embeddings and rankings endpoint types",
+    #     ),
+    #     cyclopts.Parameter(
+    #         name=("--batch-size"),
+    #     ),
+    # ] = InputDefaults.BATCH_SIZE
 
-=======
->>>>>>> 2796d0b5
     extra: Annotated[
         dict[str, str] | None,
         Field(
@@ -54,21 +51,11 @@
     goodput: Annotated[
         dict[str, Any],
         Field(
-<<<<<<< HEAD
-            description="An option to provide constraints in order to compute goodput.\n"
-            "Specify goodput constraints as 'key:value' pairs,\n"
-            "where the key is a valid metric name, and the value is a number representing\n"
-            "either milliseconds or a throughput value per second.\n"
-            "For example:\n"
-            "  request_latency:300\n"
-            "  output_token_throughput_per_user:600",
-=======
             description="An option to provide constraints in order to compute goodput.\
             \nSpecify goodput constraints as 'key:value' pairs,\
             \nwhere the key is a valid metric name, and the value is a number representing\
             \neither milliseconds or a throughput value per second.\
             \nFor example: request_latency:300,output_token_throughput_per_user:600",
->>>>>>> 2796d0b5
         ),
         cyclopts.Parameter(
             name=("--goodput"),
@@ -91,20 +78,9 @@
     file: Annotated[
         Any,
         Field(
-<<<<<<< HEAD
-            description="The file or directory containing the content to use for profiling.\n"
-            "Example:\n"
-            '  text: "Your prompt here"\n'
-            "To use synthetic files for a converter that needs multiple files,\n"
-            "prefix the path with 'synthetic:' followed by a comma-separated list of file names.\n"
-            "The synthetic filenames should not have extensions.\n"
-            "Example:\n"
-            "  synthetic: queries,passages",
-=======
             description="The file or directory path that contains the dataset to use for profiling.\
             \nThis parameter is used in conjunction with the `custom_dataset_type` parameter\
             \nto support different types of user provided datasets.",
->>>>>>> 2796d0b5
         ),
         BeforeValidator(parse_file),
         cyclopts.Parameter(
@@ -115,19 +91,25 @@
     custom_dataset_type: Annotated[
         CustomDatasetType,
         Field(
-<<<<<<< HEAD
-            ge=1,
-            description="The number of unique payloads to sample from.\n"
-            "These will be reused until benchmarking is complete.",
-=======
             description="The type of custom dataset to use.\
             \nThis parameter is used in conjunction with the --file parameter.",
->>>>>>> 2796d0b5
         ),
         cyclopts.Parameter(
             name=("--custom-dataset-type"),
         ),
     ] = InputDefaults.CUSTOM_DATASET_TYPE
+
+    num_dataset_entries: Annotated[
+        int,
+        Field(
+            ge=1,
+            description="The number of unique payloads to sample from.\n"
+            "These will be reused until benchmarking is complete.",
+        ),
+        cyclopts.Parameter(
+            name=("--num-dataset-entries"),
+        ),
+    ] = InputDefaults.NUM_DATASET_ENTRIES
 
     random_seed: Annotated[
         int | None,
