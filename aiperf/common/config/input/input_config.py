--- conflicted
+++ resolved
@@ -29,8 +29,6 @@
     A configuration class for defining input related settings.
     """
 
-<<<<<<< HEAD
-=======
     @model_validator(mode="after")
     def validate_fixed_schedule(self) -> Self:
         """Validate the fixed schedule configuration."""
@@ -52,7 +50,6 @@
         ),
     ] = InputDefaults.BATCH_SIZE
 
->>>>>>> 2b30caab
     extra: Annotated[
         dict[str, Any] | None,
         Field(
@@ -109,18 +106,11 @@
         BeforeValidator(parse_file),
         cyclopts.Parameter(
             name=(
-<<<<<<< HEAD
                 "--input-file",  # GenAI-Perf
-=======
-                "--input-file",  # GenAI-Perf,
->>>>>>> 2b30caab
             ),
         ),
     ] = InputDefaults.FILE
 
-<<<<<<< HEAD
-    # NEW AIPerf Option
-=======
     fixed_schedule: Annotated[
         bool,
         Field(
@@ -133,7 +123,7 @@
         ),
     ] = InputDefaults.FIXED_SCHEDULE
 
->>>>>>> 2b30caab
+    # NEW AIPerf Option
     custom_dataset_type: Annotated[
         CustomDatasetType,
         Field(
