# SPDX-FileCopyrightText: Copyright (c) 2025 NVIDIA CORPORATION & AFFILIATES. All rights reserved.
# SPDX-License-Identifier: Apache-2.0
from enum import Enum


################################################################################
# Base Enums
################################################################################
<<<<<<< HEAD
class CaseInsensitiveStrEnum(str, Enum):
    """
    CaseInsensitiveStrEnum is a custom enumeration class that extends `str` and `Enum` to provide case-insensitive
    lookup functionality for its members.
    Methods:
        __str__():
            Returns the string representation of the enum member, which is its value.
        _missing_(value):
            A class method that is invoked when a value is not found in the enumeration. It performs a case-insensitive
            search for the value among the enum members. If a match is found, the corresponding enum member is returned.
            Otherwise, it returns None.
    Usage:
        This class can be used to define enumerations where case-insensitive matching of values is required.
=======


class StrEnum(str, Enum):
    """Base class for string-based enums.

    Using this as a base class allows enum values to be used directly as
    strings without having to use .value.

    Example:
        >>> class Pet(StrEnum):
        ...     DOG = "dog"
        ...     CAT = "cat"
        ...
        >>> Pet.DOG
        'dog'
        >>> print(f"{Pet.DOG}")
        'dog'
        >>> print(f"{Pet.DOG!r}")
        'Pet.DOG'
>>>>>>> e1986d62
    """

    def __str__(self) -> str:
        return self.value

<<<<<<< HEAD
    @classmethod
    def _missing_(cls, value):
        if isinstance(value, str):
            for member in cls:
                if member.value.lower() == value.lower():
                    return member
        return None
=======
    def __repr__(self) -> str:
        return f"{self.__class__.__name__}.{self.name}"
>>>>>>> e1986d62


################################################################################
# Communication Enums
################################################################################


class CommunicationBackend(CaseInsensitiveStrEnum):
    """Supported communication backends."""

    ZMQ_TCP = "zmq_tcp"
    """ZeroMQ backend using TCP sockets."""


class Topic(CaseInsensitiveStrEnum):
    """Communication topics for the main messaging bus.
    Right now, there is some overlap between Topic and MessageType."""

    CREDIT_DROP = "credit_drop"
    CREDIT_RETURN = "credit_return"
    REGISTRATION = "registration"
    COMMAND = "command"
    RESPONSE = "response"
    STATUS = "status"
    HEARTBEAT = "heartbeat"


# TODO: Is this separation needed? Or should we just use the Topic enum?
class DataTopic(CaseInsensitiveStrEnum):
    """TBD. Specific data topics for use in the future."""

    DATASET = "dataset_data"
    RECORDS = "records_data"
    WORKER = "worker_data"
    POST_PROCESSOR = "post_processor_data"
    RESULTS = "results"
    METRICS = "metrics"
    CONVERSATION = "conversation_data"


TopicType = Topic | DataTopic
"""Union of all the various different topic types supported by the system, for use in
type hinting."""


################################################################################
# Data Format Enums
################################################################################


class ImageFormat(CaseInsensitiveStrEnum):
    PNG = "png"
    JPEG = "jpeg"


class AudioFormat(CaseInsensitiveStrEnum):
    WAV = "wav"
    MP3 = "mp3"


################################################################################
# Message-related enums
################################################################################


class MessageType(CaseInsensitiveStrEnum):
    """The various types of messages that can be sent between services.

    The message type is used to determine what Pydantic model the payload maps to.
    The mappings between message types and payload types are defined in the
    payload definitions.
    """

    UNKNOWN = "unknown"
    """A placeholder value for when the message type is not known."""

    REGISTRATION = "registration"
    """A message sent by a component service to register itself with the
    system controller."""

    HEARTBEAT = "heartbeat"
    """A message sent by a component service to the system controller to indicate it
    is still running."""

    COMMAND = "command"
    """A message sent by the system controller to a component service to command it
    to do something."""

    RESPONSE = "response"
    """A message sent by a component service to the system controller to respond
    to a command."""

    STATUS = "status"
    """A notification sent by a component service to the system controller to
    report its status."""

    ERROR = "error"
    """A message sent by a component service to the system controller to
    report an error."""

    CREDIT_DROP = "credit_drop"
    """A message sent by the Timing Manager service to allocate credits
    for a worker."""

    CREDIT_RETURN = "credit_return"
    """A message sent by the Worker services to return credits to the credit pool."""

    DATA = "data"
    """A message containing data. This is TBD."""


################################################################################
# Command Enums
################################################################################


class CommandType(CaseInsensitiveStrEnum):
    """List of commands that the SystemController can send to component services."""

    START = "start"
    STOP = "stop"
    CONFIGURE = "configure"


################################################################################
# Service Enums
################################################################################


class ServiceRunType(CaseInsensitiveStrEnum):
    """The different ways the SystemController should run the component services."""

    MULTIPROCESSING = "process"
    """Run each service as a separate process.
    This is the default way for single-node deployments."""

    KUBERNETES = "k8s"
    """Run each service as a separate Kubernetes pod.
    This is the default way for multi-node deployments."""


class ServiceState(CaseInsensitiveStrEnum):
    """States a service can be in throughout its lifecycle."""

    UNKNOWN = "unknown"

    INITIALIZING = "initializing"
    """The service is currently initializing. This is a temporary state that should be
    followed by READY."""

    READY = "ready"
    """The service has initialized and is ready to be configured or started."""

    STARTING = "starting"
    """The service is starting. This is a temporary state that should be followed
    by RUNNING."""

    RUNNING = "running"

    STOPPING = "stopping"
    """The service is stopping. This is a temporary state that should be followed
    by STOPPED."""

    STOPPED = "stopped"

    ERROR = "error"
    """The service is currently in an error state."""


class ServiceType(CaseInsensitiveStrEnum):
    """Types of services in the AIPerf system.

    This is used to identify the service type when registering with the
    SystemController. It can also be used for tracking purposes if multiple
    instances of the same service type are running.
    """

    SYSTEM_CONTROLLER = "system_controller"
    DATASET_MANAGER = "dataset_manager"
    TIMING_MANAGER = "timing_manager"
    RECORDS_MANAGER = "records_manager"
    POST_PROCESSOR_MANAGER = "post_processor_manager"
    WORKER_MANAGER = "worker_manager"
    WORKER = "worker"
    TEST = "test_service"


class ServiceRegistrationStatus(CaseInsensitiveStrEnum):
    """Defines the various states a service can be in during registration with
    the SystemController."""

    UNREGISTERED = "unregistered"
    """The service is not registered with the SystemController. This is the
    initial state."""

    WAITING = "waiting"
    """The service is waiting for the SystemController to register it.
    This is a temporary state that should be followed by REGISTERED."""

    REGISTERED = "registered"
    """The service is registered with the SystemController."""

    TIMEOUT = "timeout"
    """The service registration timed out."""

    ERROR = "error"
    """The service registration failed."""


################################################################################
# Output Format Enums
################################################################################


class OutputFormat(CaseInsensitiveStrEnum):
    TENSORRTLLM = "tensorrtllm"
    VLLM = "vllm"


#################################################################################
# Model Selection Strategy Enums
################################################################################


class ModelSelectionStrategy(CaseInsensitiveStrEnum):
    ROUND_ROBIN = "round_robin"
    RANDOM = "random"<|MERGE_RESOLUTION|>--- conflicted
+++ resolved
@@ -6,47 +6,18 @@
 ################################################################################
 # Base Enums
 ################################################################################
-<<<<<<< HEAD
 class CaseInsensitiveStrEnum(str, Enum):
     """
     CaseInsensitiveStrEnum is a custom enumeration class that extends `str` and `Enum` to provide case-insensitive
     lookup functionality for its members.
-    Methods:
-        __str__():
-            Returns the string representation of the enum member, which is its value.
-        _missing_(value):
-            A class method that is invoked when a value is not found in the enumeration. It performs a case-insensitive
-            search for the value among the enum members. If a match is found, the corresponding enum member is returned.
-            Otherwise, it returns None.
-    Usage:
-        This class can be used to define enumerations where case-insensitive matching of values is required.
-=======
-
-
-class StrEnum(str, Enum):
-    """Base class for string-based enums.
-
-    Using this as a base class allows enum values to be used directly as
-    strings without having to use .value.
-
-    Example:
-        >>> class Pet(StrEnum):
-        ...     DOG = "dog"
-        ...     CAT = "cat"
-        ...
-        >>> Pet.DOG
-        'dog'
-        >>> print(f"{Pet.DOG}")
-        'dog'
-        >>> print(f"{Pet.DOG!r}")
-        'Pet.DOG'
->>>>>>> e1986d62
-    """
-
+    """
+    
     def __str__(self) -> str:
         return self.value
-
-<<<<<<< HEAD
+      
+    def __repr__(self) -> str:
+        return f"{self.__class__.__name__}.{self.name}"
+
     @classmethod
     def _missing_(cls, value):
         if isinstance(value, str):
@@ -54,11 +25,7 @@
                 if member.value.lower() == value.lower():
                     return member
         return None
-=======
-    def __repr__(self) -> str:
-        return f"{self.__class__.__name__}.{self.name}"
->>>>>>> e1986d62
-
+      
 
 ################################################################################
 # Communication Enums
