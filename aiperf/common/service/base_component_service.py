# SPDX-FileCopyrightText: Copyright (c) 2025 NVIDIA CORPORATION & AFFILIATES. All rights reserved.
# SPDX-License-Identifier: Apache-2.0
import asyncio
from collections.abc import Awaitable, Callable

<<<<<<< HEAD
from aiperf.common.config import ServiceConfig
from aiperf.common.config.user_config import UserConfig
=======
from aiperf.common.config import ServiceConfig, UserConfig
>>>>>>> b7ca9579
from aiperf.common.enums import (
    CommandResponseStatus,
    CommandType,
    MessageType,
    ServiceState,
)
from aiperf.common.hooks import AIPerfHook, aiperf_task, on_init, on_set_state
from aiperf.common.messages import (
    CommandMessage,
    CommandResponseMessage,
    ErrorDetails,
    HeartbeatMessage,
    RegistrationMessage,
    StatusMessage,
)
from aiperf.common.service.base_service import BaseService


class BaseComponentService(BaseService):
    """Base class for all Component services.

    This class provides a common interface for all Component services in the AIPerf
    framework such as the Timing Manager, Dataset Manager, etc.

    It extends the BaseService by:
    - Subscribing to the command message_type
    - Processing command messages
    - Sending registration requests to the system controller
    - Sending heartbeat notifications to the system controller
    - Sending status notifications to the system controller
    - Helpers to create heartbeat, registration, and status messages
    - Request the appropriate communication clients for a component service
    """

    def __init__(
        self,
        service_config: ServiceConfig,
        user_config: UserConfig | None = None,
        service_id: str | None = None,
        **kwargs,
    ) -> None:
        super().__init__(
            service_config=service_config,
            user_config=user_config,
            service_id=service_id,
            **kwargs,
        )

        self._command_callbacks: dict[
            CommandType, Callable[[CommandMessage], Awaitable[None]]
        ] = {}
        self._heartbeat_interval_seconds = (
            self.service_config.heartbeat_interval_seconds
        )

    @on_init
    async def _on_init(self) -> None:
        """Automatically subscribe to the command message_type and register the service
        with the system controller when the run hook is called.

        This method will:
        - Subscribe to the command message_type
        - Wait for the communication to be fully initialized
        - Register the service with the system controller
        """
        # Subscribe to the command message_type
        try:
            await self.sub_client.subscribe(
                MessageType.COMMAND,
                self.process_command_message,
            )
        except Exception as e:
            raise self._service_error("Failed to subscribe to command topic") from e

        # Register the service
        try:
            await self.register()
        except Exception as e:
            raise self._service_error("Failed to register service") from e

    @aiperf_task
    async def _heartbeat_task(self) -> None:
        """Starts a background task to send heartbeats at regular intervals. It
        will continue to send heartbeats even if an error occurs until the stop
        event is set.
        """
        while not self.stop_event.is_set():
            # Sleep first to avoid sending a heartbeat before the registration
            # message has been published
            await asyncio.sleep(self._heartbeat_interval_seconds)

            try:
                await self.send_heartbeat()
            except Exception as e:
                self.logger.error("Exception sending heartbeat: %s", e)
                # continue to keep sending heartbeats regardless of the error

        self.logger.debug("Heartbeat task stopped")

    async def send_heartbeat(self) -> None:
        """Send a heartbeat notification to the system controller."""
        heartbeat_message = self.create_heartbeat_message()
        self.logger.debug("Sending heartbeat: %s", heartbeat_message)
        try:
            await self.pub_client.publish(
                message=heartbeat_message,
            )
        except Exception as e:
            raise self._service_error("Failed to send heartbeat") from e

    async def register(self) -> None:
        """Publish a registration request to the system controller.

        This method should be called after the service has been initialized and is
        ready to start processing messages.
        """
        self.logger.info(
            "Attempting to register service %s (%s) with system controller",
            self.service_type,
            self.service_id,
        )
        try:
            await self.pub_client.publish(
                message=self.create_registration_message(),
            )
        except Exception as e:
            raise self._service_error("Failed to register service") from e

    async def process_command_message(self, message: CommandMessage) -> None:
        """Process a command message received from the controller.

        This method will process the command message and execute the appropriate action.
        """
        if message.target_service_id and message.target_service_id != self.service_id:
            return  # Ignore commands meant for other services
        if (
            message.target_service_type
            and message.target_service_type != self.service_type
        ):
            return  # Ignore commands meant for other services

        self.logger.debug(
            "%s: Processing command message: %s", self.service_id, message
        )
        cmd = message.command
        response_data = None
        try:
            if cmd == CommandType.PROFILE_START:
                response_data = await self.start()

            elif cmd == CommandType.SHUTDOWN:
                self.logger.debug("%s: Received stop command", self.service_id)
                self.stop_event.set()

            elif cmd == CommandType.PROFILE_CONFIGURE:
                await self.run_hooks(AIPerfHook.ON_CONFIGURE, message)

            elif cmd in self._command_callbacks:
                response_data = await self._command_callbacks[cmd](message)

            else:
                raise self._service_error(
                    f"Received unknown command: {cmd}",
                )

            # Publish the success response
            await self.pub_client.publish(
                CommandResponseMessage(
                    service_id=self.service_id,
                    command=cmd,
                    command_id=message.command_id,
                    status=CommandResponseStatus.SUCCESS,
                    data=response_data,
                ),
            )

        except Exception as e:
            # Publish the failure response
            await self.pub_client.publish(
                CommandResponseMessage(
                    service_id=self.service_id,
                    command=cmd,
                    command_id=message.command_id,
                    status=CommandResponseStatus.FAILURE,
                    error=ErrorDetails.from_exception(e),
                ),
            )

    def register_command_callback(
        self,
        cmd: CommandType,
        callback: Callable[[CommandMessage], Awaitable[None]],
    ) -> None:
        """Register a single callback for a command."""
        self._command_callbacks[cmd] = callback

    @on_set_state
    async def _on_set_state(self, state: ServiceState) -> None:
        """Action to take when the service state is set.

        This method will also publish the status message to the status message_type if the
        communications are initialized.
        """
        if (
            self.pub_client
            and self.pub_client.is_initialized
            and not self.pub_client.stop_event.is_set()
        ):
            await self.pub_client.publish(
                self.create_status_message(state),
            )

    def create_heartbeat_message(self) -> HeartbeatMessage:
        """Create a heartbeat notification message."""
        return HeartbeatMessage(
            service_id=self.service_id,
            service_type=self.service_type,
            state=self.state,
        )

    def create_registration_message(self) -> RegistrationMessage:
        """Create a registration request message."""
        return RegistrationMessage(
            service_id=self.service_id,
            service_type=self.service_type,
        )

    def create_status_message(self, state: ServiceState) -> StatusMessage:
        """Create a status notification message."""
        return StatusMessage(
            service_id=self.service_id,
            state=state,
            service_type=self.service_type,
        )<|MERGE_RESOLUTION|>--- conflicted
+++ resolved
@@ -3,12 +3,7 @@
 import asyncio
 from collections.abc import Awaitable, Callable
 
-<<<<<<< HEAD
-from aiperf.common.config import ServiceConfig
-from aiperf.common.config.user_config import UserConfig
-=======
 from aiperf.common.config import ServiceConfig, UserConfig
->>>>>>> b7ca9579
 from aiperf.common.enums import (
     CommandResponseStatus,
     CommandType,
