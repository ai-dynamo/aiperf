--- conflicted
+++ resolved
@@ -12,34 +12,6 @@
 )
 from aiperf.common.exceptions import FactoryCreationError
 
-<<<<<<< HEAD
-if TYPE_CHECKING:
-    from aiperf.common.comms.base import (
-        BaseCommunication,  # noqa: F401 - for type checking
-    )
-    from aiperf.common.enums import (
-        CommunicationBackend,  # noqa: F401 - for type checking
-        ComposerType,  # noqa: F401 - for type checking
-        CustomDatasetType,  # noqa: F401 - for type checking
-        PostProcessorType,  # noqa: F401 - for type checking
-        ServiceType,  # noqa: F401 - for type checking
-    )
-    from aiperf.common.interfaces import (
-        DataExporterProtocol,  # noqa: F401 - for type checking
-        PostProcessorProtocol,  # noqa: F401 - for type checking
-    )
-    from aiperf.common.service.base_service import (
-        BaseService,  # noqa: F401 - for type checking
-    )
-    from aiperf.services.dataset.composer.base import (
-        BaseDatasetComposer,  # noqa: F401 - for type checking
-    )
-    from aiperf.services.dataset.loader.protocol import (
-        CustomDatasetLoaderProtocol,  # noqa: F401 - for type checking
-    )
-
-=======
->>>>>>> c83243e5
 ClassEnumT = TypeVar("ClassEnumT", bound=CaseInsensitiveStrEnum)
 ClassProtocolT = TypeVar("ClassProtocolT", bound=Any)
 
@@ -306,7 +278,6 @@
     """
 
 
-<<<<<<< HEAD
 class ComposerFactory(FactoryMixin["ComposerType", "BaseDatasetComposer"]):
     """Factory for registering and creating BaseDatasetComposer instances
     based on the specified composer type.
@@ -348,7 +319,10 @@
         custom_dataset_loader = CustomDatasetFactory.create_instance(
             CustomDatasetType.TRACE, **kwargs
         )
-=======
+    ```
+    """
+
+
 class ZMQProxyFactory(FactoryMixin[ZMQProxyType, "BaseZMQProxy"]):
     """
     A factory for creating ZMQ proxies.
@@ -366,6 +340,5 @@
             config=ZMQTCPProxyConfig(host="localhost", frontend_port=5555, backend_port=5556),
         )
         proxy.run()
->>>>>>> c83243e5
     ```
     """