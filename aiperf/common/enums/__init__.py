--- conflicted
+++ resolved
@@ -30,13 +30,10 @@
     "MessageType",
     "ServiceRegistrationStatus",
     "ServiceRunType",
-<<<<<<< HEAD
+    "ServiceState",
+    "ServiceType",
     "ImageFormat",
     "AudioFormat",
-=======
-    "ServiceState",
-    "ServiceType",
->>>>>>> 3a4ee50b
 ]
 
 from aiperf.common.enums.base import StrEnum
@@ -55,6 +52,7 @@
     Topic,
     TopicType,
 )
+from aiperf.common.enums.data_format import AudioFormat, ImageFormat
 from aiperf.common.enums.message import (
     CommandType,
     MessageType,
@@ -63,11 +61,5 @@
     ServiceRegistrationStatus,
     ServiceRunType,
     ServiceState,
-<<<<<<< HEAD
-    Topic,
-)
-from aiperf.common.enums.data_format import AudioFormat, ImageFormat
-=======
     ServiceType,
-)
->>>>>>> 3a4ee50b
+)