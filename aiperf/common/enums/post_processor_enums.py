--- conflicted
+++ resolved
@@ -26,16 +26,12 @@
 
     METRIC_RESULTS = "metric_results"
     """Processor that processes the metric results from METRIC_RECORD and computes metrics from MetricType.DERIVED. as well as aggregates the results.
-<<<<<<< HEAD
     This is the last stage of the metrics processing pipeline, and is done by the RecordsManager after all the service instances have completed their processing."""
 
     TELEMETRY_RESULTS = "telemetry_results"
     """Processor that processes telemetry records from GPU monitoring and computes metrics from MetricType.TELEMETRY.
     This processes per-GPU telemetry data and aggregates it using the MetricTelemetryDict and PerGpuMetricArray classes."""
-=======
-    This is the last stage of the metrics processing pipeline, and is done from the RecordsManager after all the service instances have completed their processing."""
 
     RECORD_EXPORT = "record_export"
     """Processor that exports per-record metrics to JSONL files with display unit conversion and filtering.
-    Only enabled when export_level is set to RECORDS."""
->>>>>>> df86abd0
+    Only enabled when export_level is set to RECORDS."""