--- conflicted
+++ resolved
@@ -375,8 +375,6 @@
 class EmbeddingResponseData(BaseResponseData):
     """Parsed embedding response data."""
 
-<<<<<<< HEAD
-=======
     embeddings: list[list[float]] = Field(
         ..., description="The embedding vectors from the response."
     )
@@ -397,7 +395,6 @@
         """Get the text of the response (empty for rankings)."""
         return ""
 
->>>>>>> fbe0160f
 
 class ParsedResponse(AIPerfBaseModel):
     """Parsed response from a inference client."""
@@ -407,10 +404,7 @@
         ReasoningResponseData
         | TextResponseData
         | EmbeddingResponseData
-<<<<<<< HEAD
-=======
         | RankingsResponseData
->>>>>>> fbe0160f
         | BaseResponseData
     ] = Field(..., description="The parsed response data.")
 
