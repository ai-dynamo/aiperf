--- conflicted
+++ resolved
@@ -9,10 +9,6 @@
 from pydantic import Field, SerializeAsAny
 
 from aiperf.common.constants import NANOS_PER_SECOND
-<<<<<<< HEAD
-from aiperf.common.dataset_models import Turn
-=======
->>>>>>> b7ca9579
 from aiperf.common.enums import CreditPhase, SSEFieldType
 from aiperf.common.pydantic_utils import AIPerfBaseModel
 
@@ -170,13 +166,6 @@
 
     request: Any | None = Field(
         default=None,
-<<<<<<< HEAD
-        description="The raw request payload formatted for the inference API.",
-    )
-    turn: Turn | None = Field(
-        default=None,
-        description="The turn used to generate the request. This will be used for metrics.",
-=======
         description="The request payload formatted for the inference API.",
     )
     conversation_id: str | None = Field(
@@ -191,7 +180,6 @@
     model_name: str | None = Field(
         default=None,
         description="The name of the model targeted by the request.",
->>>>>>> b7ca9579
     )
     timestamp_ns: int = Field(
         default_factory=time.time_ns,
