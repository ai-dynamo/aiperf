# SPDX-FileCopyrightText: Copyright (c) 2025 NVIDIA CORPORATION & AFFILIATES. All rights reserved.
# SPDX-License-Identifier: Apache-2.0

from aiperf.common.config import UserConfig
from aiperf.common.decorators import implements_protocol
from aiperf.common.enums import ComposerType, CustomDatasetType
from aiperf.common.factories import ComposerFactory, CustomDatasetFactory
from aiperf.common.models import Conversation
from aiperf.common.protocols import ServiceProtocol
from aiperf.common.tokenizer import Tokenizer
from aiperf.dataset import utils
from aiperf.dataset.composer.base import BaseDatasetComposer


@implements_protocol(ServiceProtocol)
@ComposerFactory.register(ComposerType.CUSTOM)
class CustomDatasetComposer(BaseDatasetComposer):
    def __init__(self, config: UserConfig, tokenizer: Tokenizer):
        super().__init__(config, tokenizer)

    def create_dataset(self) -> list[Conversation]:
        """Create conversations from a file or directory.

        Returns:
            list[Conversation]: A list of conversation objects.
        """
        # TODO: (future) for K8s, we need to transfer file data from SC (across node)
        utils.check_file_exists(self.config.input.file)

        self._create_loader_instance(self.config.input.custom_dataset_type)
        dataset = self.loader.load_dataset()
        conversations = self.loader.convert_to_conversations(dataset)
        self._add_model_names_to_conversations(conversations)
        return conversations

    def _create_loader_instance(self, dataset_type: CustomDatasetType) -> None:
        """Initializes the dataset loader based on the custom dataset type.

        Args:
            dataset_type: The type of custom dataset to create.
        """
<<<<<<< HEAD
        kwargs = {"filename": self.config.file}

=======
        kwargs = {"filename": self.config.input.file}
>>>>>>> 6aab49b8
        if dataset_type == CustomDatasetType.MOONCAKE_TRACE:
            kwargs["prompt_generator"] = self.prompt_generator
        elif dataset_type == CustomDatasetType.RANDOM_POOL:
            kwargs["num_conversations"] = self.config.conversation.num

        self.loader = CustomDatasetFactory.create_instance(dataset_type, **kwargs)

    def _add_model_names_to_conversations(
        self, conversations: list[Conversation]
    ) -> None:
        for conversation in conversations:
            for turn in conversation.turns:
                turn.model = self._select_model_name()<|MERGE_RESOLUTION|>--- conflicted
+++ resolved
@@ -39,16 +39,11 @@
         Args:
             dataset_type: The type of custom dataset to create.
         """
-<<<<<<< HEAD
-        kwargs = {"filename": self.config.file}
-
-=======
         kwargs = {"filename": self.config.input.file}
->>>>>>> 6aab49b8
         if dataset_type == CustomDatasetType.MOONCAKE_TRACE:
             kwargs["prompt_generator"] = self.prompt_generator
         elif dataset_type == CustomDatasetType.RANDOM_POOL:
-            kwargs["num_conversations"] = self.config.conversation.num
+            kwargs["num_conversations"] = self.config.input.conversation.num
 
         self.loader = CustomDatasetFactory.create_instance(dataset_type, **kwargs)
 
