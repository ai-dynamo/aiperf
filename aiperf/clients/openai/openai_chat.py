# SPDX-FileCopyrightText: Copyright (c) 2025 NVIDIA CORPORATION & AFFILIATES. All rights reserved.
# SPDX-License-Identifier: Apache-2.0

from typing import Any

from aiperf.clients.model_endpoint_info import ModelEndpointInfo
from aiperf.common.enums import EndpointType
from aiperf.common.factories import RequestConverterFactory
from aiperf.common.mixins import AIPerfLoggerMixin
from aiperf.common.models import Turn

DEFAULT_ROLE = "user"


@RequestConverterFactory.register(EndpointType.OPENAI_CHAT_COMPLETIONS)
class OpenAIChatCompletionRequestConverter(AIPerfLoggerMixin):
    """Request converter for OpenAI chat completion requests."""

    async def format_payload(
        self,
        model_endpoint: ModelEndpointInfo,
        turn: Turn,
    ) -> dict[str, Any]:
        """Format payload for a chat completion request."""

        message = await self._create_message(turn)

        payload = {
            "messages": [message],
            "model": model_endpoint.primary_model_name,
            "stream": model_endpoint.endpoint.streaming,
        }

        if model_endpoint.endpoint.extra:
            payload.update(model_endpoint.endpoint.extra)

<<<<<<< HEAD
        self.logger.debug("Formatted payload: %s", payload)
        return payload

    def _create_message(self, turn: Turn) -> dict[Any, Any]:
        message = {
            "role": turn.role or DEFAULT_ROLE,
            "content": [],
        }
        for text in turn.texts:
            for content in text.contents:
                if not content:
                    continue
                message["content"].append({"type": "text", "text": content})

        for image in turn.images:
            for content in image.contents:
                if not content:
                    continue
                message["content"].append(
                    {"type": "image_url", "image_url": {"url": content}}
                )

        for audio in turn.audios:
            for content in audio.contents:
                if not content:
                    continue
                if "," not in content:
                    raise ValueError(
                        "Audio content must be in the format 'format,b64_audio'."
                    )
                format, b64_audio = content.split(",", 1)
                message["content"].append(
                    {
                        "type": "input_audio",
                        "input_audio": {
                            "data": b64_audio,
                            "format": format,
                        },
                    }
                )

        return message
=======
        self.debug(lambda: f"Formatted payload: {payload}")
        return payload
>>>>>>> 9eb25f6a
<|MERGE_RESOLUTION|>--- conflicted
+++ resolved
@@ -34,8 +34,7 @@
         if model_endpoint.endpoint.extra:
             payload.update(model_endpoint.endpoint.extra)
 
-<<<<<<< HEAD
-        self.logger.debug("Formatted payload: %s", payload)
+        self.debug(lambda: f"Formatted payload: {payload}")
         return payload
 
     def _create_message(self, turn: Turn) -> dict[Any, Any]:
@@ -76,8 +75,4 @@
                     }
                 )
 
-        return message
-=======
-        self.debug(lambda: f"Formatted payload: {payload}")
-        return payload
->>>>>>> 9eb25f6a
+        return message