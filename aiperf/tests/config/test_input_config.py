--- conflicted
+++ resolved
@@ -1,12 +1,6 @@
-<<<<<<< HEAD
 # SPDX-FileCopyrightText: Copyright (c) 2025 NVIDIA CORPORATION & AFFILIATES. All rights reserved.
 # SPDX-License-Identifier: Apache-2.0
-=======
-#  SPDX-FileCopyrightText: Copyright (c) 2025 NVIDIA CORPORATION & AFFILIATES. All rights reserved.
-#  SPDX-License-Identifier: Apache-2.0
-
 import tempfile
->>>>>>> 2796d0b5
 from pathlib import PosixPath
 
 import pytest
@@ -55,27 +49,15 @@
     config = InputConfig(
         extra={"key": "value"},
         goodput={"request_latency": 200},
-<<<<<<< HEAD
-        headers={"Authorization": "Bearer token"},
-        file="synthetic:queries,passages",
-        num_dataset_entries=10,
-=======
         header={"Authorization": "Bearer token"},
->>>>>>> 2796d0b5
         random_seed=42,
         custom_dataset_type=CustomDatasetType.MULTI_TURN,
     )
 
     assert config.extra == {"key": "value"}
     assert config.goodput == {"request_latency": 200}
-<<<<<<< HEAD
-    assert config.headers == {"Authorization": "Bearer token"}
-    assert config.file == PosixPath("synthetic:queries,passages")
-    assert config.num_dataset_entries == 10
-=======
     assert config.header == {"Authorization": "Bearer token"}
     assert config.file is None
->>>>>>> 2796d0b5
     assert config.random_seed == 42
     assert config.custom_dataset_type == CustomDatasetType.MULTI_TURN
 
